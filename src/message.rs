--- conflicted
+++ resolved
@@ -26,11 +26,9 @@
     Discovery,
     /// Message containing a financial transaction
     Transaction,
-<<<<<<< HEAD
+    /// Message acknowledging receipt of a previous transaction
     TransactionAcknowledgement,
-=======
     /// Message acknowledging receipt of a previous message
->>>>>>> 2c6030dc
     Acknowledgment,
     /// Message indicating an error condition
     Error,
@@ -42,10 +40,6 @@
     SnapshotRequest,
     /// Message containing a state snapshot
     SnapshotResponse,
-    /// Broadcast for half-wave propagation
-    HalfWaveBroadcast,
-    /// Acknowledgment for half-wave propagation
-    HalfWaveAck,
 }
 
 #[cfg(feature = "server")]
@@ -63,8 +57,6 @@
             NetworkMessageCode::Sync => "sync",
             NetworkMessageCode::SnapshotRequest => "snapshot_request",
             NetworkMessageCode::SnapshotResponse => "snapshot_response",
-            NetworkMessageCode::HalfWaveBroadcast => "half_wave_broadcast",
-            NetworkMessageCode::HalfWaveAck => "half_wave_ack",
         }
     }
 
@@ -81,8 +73,6 @@
             "sync" => Some(NetworkMessageCode::Sync),
             "snapshot_request" => Some(NetworkMessageCode::SnapshotRequest),
             "snapshot_response" => Some(NetworkMessageCode::SnapshotResponse),
-            "half_wave_broadcast" => Some(NetworkMessageCode::HalfWaveBroadcast),
-            "half_wave_ack" => Some(NetworkMessageCode::HalfWaveAck),
             _ => None,
         }
     }
@@ -94,12 +84,11 @@
 pub struct Message {
     /// ID of the sending node
     pub sender_id: String,
-<<<<<<< HEAD
+    /// ID of the node that initiated the message
     pub message_initiator_id: String,
+    /// Network address of the node that initiated the message
     pub message_initiator_addr: std::net::SocketAddr,
-=======
     /// Network address of the sending node
->>>>>>> 2c6030dc
     pub sender_addr: std::net::SocketAddr,
     /// Logical clock state of the sending node
     pub clock: crate::clock::Clock,
@@ -129,10 +118,6 @@
     Refund(Refund),
     /// Response to a snapshot request
     SnapshotResponse(SnapshotResponse),
-    /// Broadcast payload for half-wave
-    HalfWave { id: String, payload: String },
-    /// Acknowledgment for half-wave completion
-    HalfWaveAck { id: String },
     /// No payload
     None,
 }
@@ -293,7 +278,7 @@
             sender_id: "A".to_string(),
             sender_addr: "127.0.0.1:8080".parse().unwrap(),
             message_initiator_id: "A".to_string(),
-            message_initiator_addr : "127.0.0.1:8080".parse().unwrap(),
+            message_initiator_addr: "127.0.0.1:8080".parse().unwrap(),
             clock: clock,
             command: None,
             info: MessageInfo::None,
