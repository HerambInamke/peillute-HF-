//! Database management for the Peillute application
//!
//! This module handles all database operations, including user management,
//! transaction processing, and state synchronization. It uses SQLite as the
//! underlying database engine.

/// Represents a transaction in the system
#[derive(Debug, Clone, serde::Serialize, serde::Deserialize)]
pub struct Transaction {
    /// Source user of the transaction
    pub from_user: String,
    /// Destination user of the transaction
    pub to_user: String,
    /// Transaction amount
    pub amount: f64,
    /// Lamport timestamp of the transaction
    pub lamport_time: i64,
    /// ID of the node that created the transaction
    pub source_node: String,
    /// Optional message associated with the transaction
    pub optional_msg: Option<String>,
    /// Vector clock state at the time of the transaction
    pub vector_clock: std::collections::HashMap<String, i64>,
}

<<<<<<< HEAD
use clap::Parser;
use rusqlite::params;

lazy_static::lazy_static! {
    static ref DB_CONN: std::sync::Mutex<rusqlite::Connection> =
=======
#[allow(unused)]
use clap::Parser;
#[cfg(feature = "server")]
lazy_static::lazy_static! {
    pub static ref DB_CONN: std::sync::Mutex<rusqlite::Connection> =
>>>>>>> 2c6030dc
        std::sync::Mutex::new(rusqlite::Connection::open(format!("peillute_{}.db", super::Args::parse().db_id)).unwrap());
}

#[cfg(feature = "server")]
/// Special value representing a null user
const NULL: &str = "NULL";

#[cfg(feature = "server")]
/// Initializes the database schema
pub fn init_db() -> rusqlite::Result<()> {
    {
        let conn = DB_CONN.lock().unwrap();

        // Create VectorClock table for storing vector clock states
        conn.execute(
            "CREATE TABLE IF NOT EXISTS VectorClock (
            id INTEGER PRIMARY KEY AUTOINCREMENT
        );",
            [],
        )?;

        // Create VectorClockEntry table for storing individual vector clock entries
        conn.execute(
            "CREATE TABLE IF NOT EXISTS VectorClockEntry (
                vector_clock_id INTEGER,
                site_id TEXT,
                value INTEGER NOT NULL,
                PRIMARY KEY(vector_clock_id, site_id),
                FOREIGN KEY(vector_clock_id) REFERENCES VectorClock(id) ON DELETE CASCADE
            );
            ",
            [],
        )?;

        // Create User table for storing user accounts
        conn.execute(
            "CREATE TABLE IF NOT EXISTS User (
            unique_name TEXT PRIMARY KEY,
            solde FLOAT NOT NULL
        )",
            [],
        )?;

        // Create Transactions table for storing transaction history
        conn.execute(
            "CREATE TABLE IF NOT EXISTS Transactions (
                from_user TEXT,
                to_user TEXT NOT NULL,
                amount FLOAT NOT NULL,
                lamport_time INTEGER NOT NULL,
                vector_clock_id INTEGER NOT NULL,
                source_node TEXT NOT NULL,
                optional_msg TEXT,
                FOREIGN KEY(from_user) REFERENCES User(unique_name),
                FOREIGN KEY(to_user) REFERENCES User(unique_name),
                FOREIGN KEY(vector_clock_id) REFERENCES VectorClock(id),
                PRIMARY KEY(lamport_time, source_node)
            );",
            [],
        )?;
    }

    log::debug!("Database initialized successfully.");
    Ok(())
}

#[cfg(feature = "server")]
/// Checks if the database has been initialized
pub fn is_database_initialized() -> rusqlite::Result<bool> {
    {
        let conn = DB_CONN.lock().unwrap();
        let mut stmt = conn.prepare(
            "SELECT EXISTS(SELECT 1 FROM sqlite_master WHERE type = 'table' AND name = 'Transactions')",
        )?;
        let exists: bool = stmt.query_row([], |row| row.get(0))?;
        Ok(exists)
    }
}

<<<<<<< HEAD
#[allow(unused)]
pub fn transaction_exists(lamport_time: i64, source_node: &str) -> rusqlite::Result<bool> {
    use rusqlite::params;
    {
        let conn = DB_CONN.lock().unwrap();
        let mut stmt = conn.prepare(
            "SELECT EXISTS(SELECT 1 FROM Transactions WHERE lamport_time = ?1 AND source_node = ?2)",
        )?;
        let exists: bool = stmt.query_row(params![lamport_time, source_node], |row| row.get(0))?;
        Ok(exists)
    }
}


#[allow(unused)]
pub fn drop_tables() -> rusqlite::Result<()> {
    {
        let conn = DB_CONN.lock().unwrap();
        conn.execute("DROP TABLE IF EXISTS Transactions;", [])?;
        conn.execute("DROP TABLE IF EXISTS User;", [])?;
    }
    log::debug!("Tables dropped successfully.");
    Ok(())
}

=======
#[cfg(feature = "server")]
/// Checks if a user exists in the database
>>>>>>> 2c6030dc
pub fn user_exists(name: &str) -> rusqlite::Result<bool> {
    {
        use rusqlite::params;
        let conn = DB_CONN.lock().unwrap();
        let mut stmt = conn.prepare("SELECT EXISTS(SELECT 1 FROM User WHERE unique_name = ?1)")?;
        let exists: bool = stmt.query_row(params![name], |row| row.get(0))?;
        Ok(exists)
    }
}

#[cfg(feature = "server")]
/// Creates a new user with zero balance
pub fn create_user(unique_name: &str) -> rusqlite::Result<()> {
    use rusqlite::params;
    if user_exists(unique_name)? {
        log::warn!("User '{}' already exists.", unique_name);
        return Ok(());
    }

    {
        let conn = DB_CONN.lock().unwrap();
        conn.execute(
            "INSERT INTO User (unique_name, solde) VALUES (?1, 0)",
            params![unique_name],
        )?;
        Ok(())
    }
}

#[cfg(feature = "server")]
/// Deletes a user from the database
pub fn delete_user(name: &str) -> rusqlite::Result<()> {
    use rusqlite::params;
    if !user_exists(name)? {
        let err = rusqlite::Error::SqliteFailure(
            rusqlite::ffi::Error::new(rusqlite::ffi::ErrorCode::Unknown as i32),
            Some(format!("User '{}' does not exist.", name).into()),
        );

        log::error!("User '{}' does not exist.", name);
        return Err(err);
    }
    {
        let conn = DB_CONN.lock().unwrap();
        conn.execute("DELETE FROM User WHERE unique_name = ?1", params![name])?;
        Ok(())
    }
}

#[cfg(feature = "server")]
/// Calculates the current balance for a user
pub fn calculate_solde(name: &str) -> rusqlite::Result<f64> {
    {
        use rusqlite::params;
        let conn = DB_CONN.lock().unwrap();
        let mut stmt = conn.prepare(
            "SELECT
            IFNULL((SELECT SUM(amount) FROM Transactions WHERE to_user = ?1), 0) -
            IFNULL((SELECT SUM(amount) FROM Transactions WHERE from_user = ?1), 0)
        AS balance",
        )?;
        stmt.query_row(params![name], |row| row.get(0))
    }
}

#[cfg(feature = "server")]
/// Updates the stored balance for a user
pub fn update_solde(name: &str) -> rusqlite::Result<()> {
    use rusqlite::params;

    if !user_exists(name)? {
        let err = rusqlite::Error::SqliteFailure(
            rusqlite::ffi::Error::new(rusqlite::ffi::ErrorCode::Unknown as i32),
            Some(format!("User '{}' does not exist.", name).into()),
        );

        return Err(err);
    }
    let solde = calculate_solde(name)?;
    {
        let conn = DB_CONN.lock().unwrap();
        conn.execute(
            "UPDATE User SET solde = ?1 WHERE unique_name = ?2",
            params![solde, name],
        )?;
        log::debug!("Updated solde for {} to {}", name, solde);
        Ok(())
    }
}

#[cfg(feature = "server")]
/// Ensures a user exists, creating it if necessary
pub fn ensure_user(name: &str) -> rusqlite::Result<()> {
    if name != NULL && !user_exists(name)? {
        create_user(name)?;
    }
    Ok(())
}

#[cfg(feature = "server")]
/// Creates a new transaction between users
pub fn create_transaction(
    from_user: &str,
    to_user: &str,
    amount: f64,
    lamport_time: &i64,
    source_node: &str,
    optional_msg: &str,
    vector_clock: &std::collections::HashMap<String, i64>,
) -> rusqlite::Result<()> {
    use rusqlite::params;
    if from_user != NULL && calculate_solde(from_user)? < amount {
        let err = rusqlite::Error::SqliteFailure(
            rusqlite::ffi::Error::new(rusqlite::ffi::ErrorCode::Unknown as i32),
            Some(
                format!(
                    "Insufficient funds: '{}' has less than {}.",
                    from_user, amount
                )
                .into(),
            ),
        );

        log::error!(
            "Insufficient funds: '{}' has less than {}.",
            from_user,
            amount
        );
        return Err(err);
    }

    ensure_user(from_user)?;
    ensure_user(to_user)?;

    log::debug!(
        "Creating transaction from {} to {} with amount {}",
        from_user,
        to_user,
        amount
    );

    {
        let conn = DB_CONN.lock().unwrap();
        conn.execute("INSERT INTO VectorClock DEFAULT VALUES", [])?;
        let vector_clock_id = conn.last_insert_rowid();

        let mut stmt = conn.prepare(
            "INSERT INTO VectorClockEntry (vector_clock_id, site_id, value) VALUES (?1, ?2, ?3)",
        )?;
        for (site_id, value) in vector_clock.iter() {
            stmt.execute(params![vector_clock_id, site_id, value])?;
        }

        conn.execute(
        "INSERT INTO Transactions (from_user, to_user, amount, lamport_time, vector_clock_id, source_node, optional_msg)
        VALUES (?1, ?2, ?3, ?4, ?5, ?6, ?7)",
        params![
            from_user,
            to_user,
            amount,
            *lamport_time,
            vector_clock_id,
            source_node,
            optional_msg
        ],
    )?;
    }

    if from_user != NULL {
        update_solde(from_user)?;
    }
    if to_user != NULL {
        update_solde(to_user)?;
    }

    Ok(())
}

#[cfg(feature = "server")]
pub fn deposit(
    user: &str,
    amount: f64,
    lamport_time: &i64,
    source_node: &str,
    vector_clock: &std::collections::HashMap<String, i64>,
) -> rusqlite::Result<()> {
    if !user_exists(user)? {
        let err = rusqlite::Error::SqliteFailure(
            rusqlite::ffi::Error::new(rusqlite::ffi::ErrorCode::Unknown as i32),
            Some(format!("Unknown User: {}", user).into()),
        );

        log::error!("Unknown User: {}", user);
        return Err(err);
    }

    if amount < 0.0 {
        let err = rusqlite::Error::SqliteFailure(
            rusqlite::ffi::Error::new(rusqlite::ffi::ErrorCode::Unknown as i32),
            Some(format!("Negative deposit amount: {}", amount).into()),
        );

        log::error!("Negative deposit amount: {}", amount);
        return Err(err);
    }

    log::debug!("Depositing {} to {}", amount, user);

    create_transaction(
        NULL,
        user,
        amount,
        lamport_time,
        source_node,
        "Deposit",
        vector_clock,
    )
}

#[cfg(feature = "server")]
pub fn withdraw(
    user: &str,
    amount: f64,
    lamport_time: &i64,
    source_node: &str,
    vector_clock: &std::collections::HashMap<String, i64>,
) -> rusqlite::Result<()> {
    if amount < 0.0 {
        let err = rusqlite::Error::SqliteFailure(
            rusqlite::ffi::Error::new(rusqlite::ffi::ErrorCode::Unknown as i32),
            Some(format!("Negative withdrawal amount: {}", amount).into()),
        );
        log::error!("Negative withdrawal amount: {}", amount);
        return Err(err);
    }
    if !user_exists(user)? {
        let err = rusqlite::Error::SqliteFailure(
            rusqlite::ffi::Error::new(rusqlite::ffi::ErrorCode::Unknown as i32),
            Some(format!("Unknown user: {}", user).into()),
        );
        log::error!("Unknown user: {}", user);
        return Err(err);
    }
    if calculate_solde(user)? < amount {
        let err = rusqlite::Error::SqliteFailure(
            rusqlite::ffi::Error::new(rusqlite::ffi::ErrorCode::Unknown as i32),
            Some(format!("User {} not enough money", user).into()),
        );
        log::error!("User {} not enough money", user);
        return Err(err);
    }

    log::debug!("Withdrawing {} from {}", amount, user);

    create_transaction(
        user,
        NULL,
        amount,
        lamport_time,
        source_node,
        "Withdraw",
        vector_clock,
    )
}

#[cfg(feature = "server")]
#[allow(unused)]
pub fn create_user_with_solde(
    unique_name: &str,
    solde: f64,
    lamport_time: &i64,
    source_node: &str,
    vector_clock: &std::collections::HashMap<String, i64>,
) -> rusqlite::Result<()> {
    create_user(unique_name)?;
    create_transaction(
        NULL,
        unique_name,
        solde,
        lamport_time,
        source_node,
        "Initial deposit",
        vector_clock,
    )
}

#[cfg(feature = "server")]
pub fn has_been_refunded(transac_time: i64, node: &str) -> rusqlite::Result<bool> {
    use rusqlite::params;
    {
        let conn = DB_CONN.lock().unwrap();
        let mut stmt =
            conn.prepare("SELECT EXISTS(SELECT 1 FROM Transactions WHERE optional_msg = ?1)")?;

        let optional_msg = format!("Refund transaction {}-{}", node, transac_time);
        let exists: bool = stmt.query_row(params![optional_msg], |row| row.get(0))?;

        Ok(exists)
    }
}

#[cfg(feature = "server")]
pub fn refund_transaction(
    transac_time: i64,
    node: &str,
    lamport_time: &i64,
    source_node: &str,
    vector_clock: &std::collections::HashMap<String, i64>,
) -> rusqlite::Result<()> {
    if let Some(tx) = get_transaction(transac_time, node)? {
        if calculate_solde(&tx.to_user)? < tx.amount {
            let err = rusqlite::Error::SqliteFailure(
                rusqlite::ffi::Error::new(rusqlite::ffi::ErrorCode::Unknown as i32),
                Some(format!("User {} has not enough money to give back", &tx.to_user).into()),
            );
            log::error!("User {} has not enough money to give back", &tx.to_user);
            return Err(err);
        }

        if tx.optional_msg.is_some() && tx.optional_msg.unwrap().starts_with("Refund transaction") {
            let err = rusqlite::Error::SqliteFailure(
                rusqlite::ffi::Error::new(rusqlite::ffi::ErrorCode::Unknown as i32),
                Some(
                    format!(
                        "Transaction {}-{} is a refund transaction",
                        node, transac_time
                    )
                    .into(),
                ),
            );
            log::error!(
                "Transaction {}-{} is a refund transaction",
                node,
                transac_time
            );
            return Err(err);
        }

        if has_been_refunded(transac_time, node)? {
            let err = rusqlite::Error::SqliteFailure(
                rusqlite::ffi::Error::new(rusqlite::ffi::ErrorCode::Unknown as i32),
                Some(format!("Transaction {}-{} already refunded", node, transac_time).into()),
            );
            log::error!("Transaction {}-{} already refunded", node, transac_time);
            return Err(err);
        }

        create_transaction(
            &tx.to_user,
            &tx.from_user,
            tx.amount,
            lamport_time,
            source_node,
            &format!("Refund transaction {}-{}", node, transac_time),
            vector_clock,
        )?;
    } else {
        let err = rusqlite::Error::SqliteFailure(
            rusqlite::ffi::Error::new(rusqlite::ffi::ErrorCode::Unknown as i32),
            Some(
                format!(
                    "No transaction found at time {} from node {}",
                    transac_time, node
                )
                .into(),
            ),
        );

        log::error!(
            "No transaction found at time {} from node {}",
            transac_time,
            node
        );
        return Err(err);
    }
    Ok(())
}

#[cfg(feature = "server")]
pub fn get_transaction(transac_time: i64, node: &str) -> rusqlite::Result<Option<Transaction>> {
    use rusqlite::params;
    {
        let conn = DB_CONN.lock().unwrap();
        let mut stmt = conn.prepare(
            "SELECT from_user, to_user, amount, lamport_time, source_node, optional_msg, vector_clock_id
        FROM Transactions WHERE lamport_time = ?1 AND source_node = ?2",
        )?;

        match stmt.query_row(params![transac_time, node], |row| {
            let from_user: String = row.get(0)?;
            let to_user: String = row.get(1)?;
            let amount: f64 = row.get(2)?;
            let lamport_time: i64 = row.get(3)?;
            let source_node: String = row.get(4)?;
            let optional_msg: Option<String> = row.get(5)?;
            let vector_clock_id: i64 = row.get(6)?;

            let mut clock_map = std::collections::HashMap::new();
            let mut vc_stmt = conn.prepare(
                "SELECT site_id, value FROM VectorClockEntry WHERE vector_clock_id = ?1",
            )?;
            let mut rows = vc_stmt.query(params![vector_clock_id])?;
            while let Some(vc_row) = rows.next()? {
                let site_id: String = vc_row.get(0)?;
                let value: i64 = vc_row.get(1)?;
                clock_map.insert(site_id, value);
            }

            Ok(Transaction {
                from_user,
                to_user,
                amount,
                lamport_time,
                source_node,
                optional_msg,
                vector_clock: clock_map,
            })
        }) {
            Ok(tx) => Ok(Some(tx)),
            Err(rusqlite::Error::QueryReturnedNoRows) => Ok(None),
            Err(e) => Err(e),
        }
    }
}

#[cfg(feature = "server")]
pub fn print_users() -> rusqlite::Result<()> {
    {
        let conn = DB_CONN.lock().unwrap();
        let mut stmt = conn.prepare("SELECT unique_name, solde FROM User")?;
        let users = stmt.query_map([], |row| {
            Ok((row.get::<_, String>(0)?, row.get::<_, f64>(1)?))
        })?;

        println!("-- Users --");
        for user in users {
            let (name, solde) = user?;
            println!("{}: {:.2}", name, solde);
        }
        Ok(())
    }
}

#[cfg(feature = "server")]
pub fn get_users() -> rusqlite::Result<Vec<String>> {
    {
        let conn = DB_CONN.lock().unwrap();
        let mut stmt = conn.prepare("SELECT unique_name FROM User")?;
        let users = stmt.query_map([], |row| Ok(row.get::<_, String>(0)?))?;
        let mut users_vec = Vec::new();
        for user in users {
            users_vec.push(user?);
        }
        Ok(users_vec)
    }
}

#[cfg(feature = "server")]
pub fn print_transactions() -> rusqlite::Result<()> {
    {
        let conn = DB_CONN.lock().unwrap();
        let mut stmt = conn.prepare(
            "SELECT from_user, to_user, amount, lamport_time, source_node, optional_msg, vector_clock_id FROM Transactions",
        )?;
        let txs = stmt.query_map([], |row| {
            Ok((
                row.get::<_, String>(0)?,
                row.get::<_, String>(1)?,
                row.get::<_, f64>(2)?,
                row.get::<_, i64>(3)?,
                row.get::<_, String>(4)?,
                row.get::<_, Option<String>>(5)?,
                row.get::<_, i64>(6)?,
            ))
        })?;

        println!("📜 -- Transactions --");
        println!(
            "┌─────────────────┬─────────────────┬────────────┬────────────┬─────────────────┬──────────────────────┬──────────────────────┐"
        );
        println!(
            "│ {:<15} │ {:<15} │ {:<10} │ {:<10} │ {:<15} │ {:<20} │ {:<20} │",
            "From", "To", "Amount", "Time", "Node", "Message", "Vector Clock"
        );
        println!(
            "├─────────────────┼─────────────────┼────────────┼────────────┼─────────────────┼──────────────────────┼──────────────────────┤"
        );

        for tx in txs {
            let (from, to, amount, time, node, msg, vector_clock_id) = tx?;
            let mut clock_map = std::collections::HashMap::new();
            let mut vc_stmt = conn.prepare(
                "SELECT site_id, value FROM VectorClockEntry WHERE vector_clock_id = ?1",
            )?;
            let mut rows = vc_stmt.query(rusqlite::params![vector_clock_id])?;
            while let Some(vc_row) = rows.next()? {
                let site_id: String = vc_row.get(0)?;
                let value: i64 = vc_row.get(1)?;
                clock_map.insert(site_id, value);
            }

            println!(
                "│ {:<15} │ {:<15} │ {:<10.2} │ {:<10} │ {:<15} │ {:<20} │ {:<20?} │",
                from,
                to,
                amount,
                time,
                node,
                msg.unwrap_or_default(),
                clock_map
            );
        }

        println!(
            "└─────────────────┴─────────────────┴────────────┴────────────┴─────────────────┴──────────────────────┴──────────────────────┘"
        );
        Ok(())
    }
}

#[cfg(feature = "server")]
pub fn print_transaction_for_user(name: &str) -> rusqlite::Result<()> {
    use rusqlite::params;
    {
        let conn = DB_CONN.lock().unwrap();
        let mut stmt = conn.prepare(
            "SELECT from_user, to_user, amount, lamport_time, source_node, optional_msg, vector_clock_id
        FROM Transactions WHERE from_user = ?1 OR to_user = ?1",
        )?;

        let txs = stmt.query_map(params![name], |row| {
            Ok((
                row.get::<_, String>(0)?,
                row.get::<_, String>(1)?,
                row.get::<_, f64>(2)?,
                row.get::<_, i64>(3)?,
                row.get::<_, String>(4)?,
                row.get::<_, Option<String>>(5)?,
                row.get::<_, i64>(6)?,
            ))
        })?;

        println!("📜 -- Transactions for user {} --", name);
        println!(
            "┌─────────────────┬─────────────────┬────────────┬────────────┬─────────────────┬──────────────────────┬──────────────────────┐"
        );
        println!(
            "│ {:<15} │ {:<15} │ {:<10} │ {:<10} │ {:<15} │ {:<20} │ {:<20} │",
            "From", "To", "Amount", "Time", "Node", "Message", "Vector Clock"
        );
        println!(
            "├─────────────────┼─────────────────┼────────────┼────────────┼─────────────────┼──────────────────────┼──────────────────────┤"
        );

        for tx in txs {
            let (from, to, amount, time, node, msg, vector_clock_id) = tx?;
            let mut clock_map = std::collections::HashMap::new();
            let mut vc_stmt = conn.prepare(
                "SELECT site_id, value FROM VectorClockEntry WHERE vector_clock_id = ?1",
            )?;
            let mut rows = vc_stmt.query(rusqlite::params![vector_clock_id])?;
            while let Some(vc_row) = rows.next()? {
                let site_id: String = vc_row.get(0)?;
                let value: i64 = vc_row.get(1)?;
                clock_map.insert(site_id, value);
            }
            println!(
                "│ {:<15} │ {:<15} │ {:<10.2} │ {:<10} │ {:<15} │ {:<20} │ {:<20?} │",
                from,
                to,
                amount,
                time,
                node,
                msg.unwrap_or_default(),
                clock_map
            );
        }

        println!(
            "└─────────────────┴─────────────────┴────────────┴────────────┴─────────────────┴──────────────────────┴──────────────────────┘"
        );
        Ok(())
    }
}

#[cfg(feature = "server")]
pub fn get_transactions_for_user(name: &str) -> rusqlite::Result<Vec<Transaction>> {
    use rusqlite::params;
    {
        let conn = DB_CONN.lock().unwrap();
        let mut stmt = conn.prepare(
            "SELECT from_user, to_user, amount, lamport_time, source_node, optional_msg, vector_clock_id
        FROM Transactions WHERE from_user = ?1 OR to_user = ?1",
        )?;

        let txs = stmt.query_map(params![name], |row| {
            Ok((
                row.get::<_, String>(0)?,
                row.get::<_, String>(1)?,
                row.get::<_, f64>(2)?,
                row.get::<_, i64>(3)?,
                row.get::<_, String>(4)?,
                row.get::<_, Option<String>>(5)?,
                row.get::<_, i64>(6)?,
            ))
        })?;

        let mut txs_vec = Vec::new();
        for tx in txs {
            let (from, to, amount, time, node, msg, vector_clock_id) = tx?;
            let mut clock_map = std::collections::HashMap::new();
            let mut vc_stmt = conn.prepare(
                "SELECT site_id, value FROM VectorClockEntry WHERE vector_clock_id = ?1",
            )?;
            let mut rows = vc_stmt.query(rusqlite::params![vector_clock_id])?;
            while let Some(vc_row) = rows.next()? {
                let site_id: String = vc_row.get(0)?;
                let value: i64 = vc_row.get(1)?;
                clock_map.insert(site_id, value);
            }

            txs_vec.push(Transaction {
                from_user: from,
                to_user: to,
                amount: amount,
                lamport_time: time,
                source_node: node,
                optional_msg: msg,
                vector_clock: clock_map,
            });
        }
        Ok(txs_vec)
    }
}

#[cfg(feature = "server")]
pub fn get_local_transaction_log() -> rusqlite::Result<Vec<Transaction>> {
    let conn = DB_CONN.lock().unwrap();
    let mut stmt = conn.prepare(
    "SELECT from_user, to_user, amount, lamport_time, source_node, optional_msg, vector_clock_id
        FROM Transactions")?;
    let rows = stmt.query_map([], |row| {
        Ok(Transaction {
            from_user: row.get(0)?,
            to_user: row.get(1)?,
            amount: row.get(2)?,
            lamport_time: row.get(3)?,
            source_node: row.get(4)?,
            optional_msg: row.get(5)?,
            vector_clock: std::collections::HashMap::new(),
        })
    })?;

    let mut out = Vec::new();
    for r in rows {
        out.push(r?);
    }
    Ok(out)
}<|MERGE_RESOLUTION|>--- conflicted
+++ resolved
@@ -23,19 +23,10 @@
     pub vector_clock: std::collections::HashMap<String, i64>,
 }
 
-<<<<<<< HEAD
-use clap::Parser;
-use rusqlite::params;
-
-lazy_static::lazy_static! {
-    static ref DB_CONN: std::sync::Mutex<rusqlite::Connection> =
-=======
-#[allow(unused)]
 use clap::Parser;
 #[cfg(feature = "server")]
 lazy_static::lazy_static! {
     pub static ref DB_CONN: std::sync::Mutex<rusqlite::Connection> =
->>>>>>> 2c6030dc
         std::sync::Mutex::new(rusqlite::Connection::open(format!("peillute_{}.db", super::Args::parse().db_id)).unwrap());
 }
 
@@ -115,8 +106,8 @@
     }
 }
 
-<<<<<<< HEAD
-#[allow(unused)]
+#[cfg(feature = "server")]
+/// Check if a transaction exists in the database
 pub fn transaction_exists(lamport_time: i64, source_node: &str) -> rusqlite::Result<bool> {
     use rusqlite::params;
     {
@@ -129,22 +120,8 @@
     }
 }
 
-
-#[allow(unused)]
-pub fn drop_tables() -> rusqlite::Result<()> {
-    {
-        let conn = DB_CONN.lock().unwrap();
-        conn.execute("DROP TABLE IF EXISTS Transactions;", [])?;
-        conn.execute("DROP TABLE IF EXISTS User;", [])?;
-    }
-    log::debug!("Tables dropped successfully.");
-    Ok(())
-}
-
-=======
 #[cfg(feature = "server")]
 /// Checks if a user exists in the database
->>>>>>> 2c6030dc
 pub fn user_exists(name: &str) -> rusqlite::Result<bool> {
     {
         use rusqlite::params;
