use clap::Parser;
use log::info;
use std::net::SocketAddr;
use std::sync::Arc;
use tokio::sync::Mutex;
use tokio::task;

mod clock;
mod message;
mod network;
mod state;
mod db;
mod cli;

<<<<<<< HEAD
use state::AppState;
use cli::main_loop;

=======
// singleton
use crate::state::{AppState, GLOBAL_APP_STATE};
>>>>>>> 90070e44

#[derive(Parser, Debug)]
#[command(author, version, about, long_about = None)]
struct Args {
    // Site ID
    #[arg(long, default_value_t = 0)]
    id: usize,

    // Port number for this site to listen on
    #[arg(long, default_value_t = 0)]
    port: u16,

    // Comma-separated list of peer addresses (ip:port)
    #[arg(long, value_delimiter = ',')]
    peers: Vec<String>,
}

#[tokio::main]
async fn main() -> Result<(), Box<dyn std::error::Error>> {
    //test main_loop()
    if let Err(e) = main_loop().await {
        eprintln!("Erreur dans la boucle principale : {}", e);
    }

    env_logger::init();

    let args = Args::parse();

    let site_id = match args.id {
        0 => std::process::id() as usize, // if none is provided, use the process id
        id => id,
    };

    // if none port was provided, try to find a free port in the range 8000-9000
    let port_range = 8000..=9000;
    let mut selected_port = args.port;

    if selected_port == 0 {
        for port in port_range {
            if let Ok(listener) = std::net::TcpListener::bind(("127.0.0.1", port)) {
                selected_port = port;
                drop(listener);
                break;
            }
        }
    }

    let local_addr: SocketAddr = format!("127.0.0.1:{}", selected_port).parse()?;
    let num_sites = 1; //1 for self then it will be managed by communications between peers
    let local_addr_clone = local_addr.clone();

    {
        let mut state = GLOBAL_APP_STATE.lock().await;
        state.site_id = site_id;
        state.local_addr = local_addr;
        state.num_sites = num_sites;
        state.vector_clock = (0..num_sites)
            .map(|_| std::sync::atomic::AtomicU64::new(0))
            .collect();
    }

    network::announce("127.0.0.1", 8000, 9000).await;

    // Start listening for incoming connections
    task::spawn(async move {
        if let Err(e) = network::start_listening(&local_addr_clone.to_string()).await {
            log::error!("Error starting listener: {}", e);
        }
    });

    tokio::time::sleep(std::time::Duration::from_millis(1000)).await;

    let state_clone = GLOBAL_APP_STATE.clone();
    tokio::select! {
        _ = main_loop(state_clone) => {},
        _ = tokio::signal::ctrl_c() => {
            disconnect().await;
        }
    }

    Ok(())
}

async fn main_loop(_state: Arc<Mutex<AppState>>) {
    loop {
        // Logic
        tokio::time::sleep(std::time::Duration::from_secs(1)).await;
    }
}

async fn disconnect() {
    // lock just to get the local address and site id
    let (local_addr, site_id, peer_addrs, local_vc) = {
        let state = GLOBAL_APP_STATE.lock().await;
        (
            state.get_local_addr().to_string(),
            state.get_site_id().to_string(),
            state.get_peers(),
            state.get_vector_clock().clone(),
        )
    };

    info!("Shutting down site {}.", site_id);
    for peer_addr in peer_addrs {
        let peer_addr_str = peer_addr.to_string();
        if let Err(e) = network::send_message(
            &peer_addr_str,
            "",
            message::NetworkMessageCode::Disconnect,
            &local_addr,
            &site_id,
            &local_vc,
        )
        .await
        {
            log::error!("Error sending message to {}: {}", peer_addr_str, e);
        }
    }
}

#[cfg(test)]
mod tests {
    use super::*;

    #[test]
    fn test_args_parsing() {
        let args = Args::parse_from(vec![
            "my_program",
            "--id",
            "1",
            "--port",
            "8080",
            "--peers",
            "127.0.0.1:8081,127.0.0.1:8082",
        ]);
        assert_eq!(args.id, 1);
        assert_eq!(args.port, 8080);
        assert_eq!(args.peers.len(), 2);
        assert_eq!(args.peers[0], "127.0.0.1:8081");
        assert_eq!(args.peers[1], "127.0.0.1:8082");
    }

    #[test]
    fn test_args_parsing_no_peers() {
        let args = Args::parse_from(vec!["my_program", "--id", "1", "--port", "8080"]);
        assert_eq!(args.id, 1);
        assert_eq!(args.port, 8080);
        assert_eq!(args.peers.len(), 0);
    }
}<|MERGE_RESOLUTION|>--- conflicted
+++ resolved
@@ -12,14 +12,9 @@
 mod db;
 mod cli;
 
-<<<<<<< HEAD
-use state::AppState;
-use cli::main_loop;
-
-=======
 // singleton
 use crate::state::{AppState, GLOBAL_APP_STATE};
->>>>>>> 90070e44
+use cli::main_loop;
 
 #[derive(Parser, Debug)]
 #[command(author, version, about, long_about = None)]
