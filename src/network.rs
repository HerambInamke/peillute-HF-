//! Network communication and peer management
//!
//! This module handles all network-related functionality, including peer discovery,
//! message sending/receiving, and connection management in the distributed system.

#[cfg(feature = "server")]
/// Represents a connection to a peer node
pub struct PeerConnection {
    /// Channel sender for sending messages to the peer
    pub sender: tokio::sync::mpsc::Sender<Vec<u8>>,
}

#[cfg(feature = "server")]
/// Manages network connections and peer communication
pub struct NetworkManager {
    /// Number of currently active peer connections
    pub nb_active_connections: u16,
    /// Pool of active peer connections
    pub connection_pool: std::collections::HashMap<std::net::SocketAddr, PeerConnection>,
}

#[cfg(feature = "server")]
impl NetworkManager {
    /// Creates a new NetworkManager instance
    pub fn new() -> Self {
        Self {
            nb_active_connections: 0,
            connection_pool: std::collections::HashMap::new(),
        }
    }

    /// Adds a new peer connection to the connection pool
    fn add_connection(
        &mut self,
        site_addr: std::net::SocketAddr,
        sender: tokio::sync::mpsc::Sender<Vec<u8>>,
    ) {
        self.connection_pool
            .insert(site_addr, PeerConnection { sender });
        self.nb_active_connections += 1;
    }

    /// Establishes a new connection to a peer
    pub async fn create_connection(
        &mut self,
        site_addr: std::net::SocketAddr,
    ) -> Result<(), Box<dyn std::error::Error>> {
        use tokio::net::TcpStream;
        use tokio::sync::mpsc;

        let stream = TcpStream::connect(site_addr).await?;
        let (tx, rx) = mpsc::channel(256);
        spawn_writer_task(stream, rx).await;
        self.add_connection(site_addr, tx);
        Ok(())
    }

    /// Remove and destroy a connection
    pub fn remove_connection(&mut self, site_addr: &std::net::SocketAddr) {
        self.connection_pool.remove(site_addr);
    }

    /// Returns the message sender for a specific peer address
    pub fn get_sender(
        &self,
        addr: &std::net::SocketAddr,
    ) -> Option<tokio::sync::mpsc::Sender<Vec<u8>>> {
        self.connection_pool.get(addr).map(|p| p.sender.clone())
    }
}

#[cfg(feature = "server")]
lazy_static::lazy_static! {
    pub static ref NETWORK_MANAGER: std::sync::Arc<tokio::sync::Mutex<NetworkManager>> =
        std::sync::Arc::new(tokio::sync::Mutex::new(NetworkManager::new()));
}

#[cfg(feature = "server")]
/// Spawns a task to handle writing messages to a peer connection
pub async fn spawn_writer_task(
    stream: tokio::net::TcpStream,
    mut rx: tokio::sync::mpsc::Receiver<Vec<u8>>,
) {
    use tokio::io::AsyncWriteExt;

    tokio::spawn(async move {
        let mut stream = stream;
        while let Some(data) = rx.recv().await {
            if stream.write_all(&data).await.is_err() {
                log::error!("Failed to send message");
                break;
            }
        }
        log::debug!("Writer task closed.");
    });
}

#[cfg(feature = "server")]
/// Announces this node's presence to potential peers in the network.
/// If the user gave peers in args, we will only connect to those peers.
/// If not, we will scan the port range and try connecting to all sockets.
pub async fn announce(ip: &str, start_port: u16, end_port: u16, selected_port: u16) {
    use crate::message::{MessageInfo, NetworkMessageCode};
    use crate::state::LOCAL_APP_STATE;

    let (local_addr, site_id, clocks, cli_peers) = {
        let state = LOCAL_APP_STATE.lock().await;
        (
            state.get_site_addr(),
            state.get_site_id(),
            state.get_clock(),
            state.get_cli_peers_addrs(),
        )
    };

    // Collect all peers to contact
    let peer_to_ping: Vec<std::net::SocketAddr> = if !cli_peers.is_empty() {
        log::debug!("Manually connecting to peers based on args");
        cli_peers
    } else {
        log::debug!("Looking for all ports to find potential peers");
        (start_port..=end_port)
            .filter(|&port| port != selected_port)
            .map(|port| format!("{}:{}", ip, port).parse().unwrap())
            .collect()
    };

    //If there are no peers, we don't need to do anything
    if peer_to_ping.is_empty() {
        return;
    } else {
        let mut state = LOCAL_APP_STATE.lock().await;
        state.init_sync(true); // we need to sync with other sites
    }

    use std::sync::Arc;
    use std::sync::atomic::{AtomicUsize, Ordering};

    let success_count = Arc::new(AtomicUsize::new(0));

    // Send discovery messages after the decision logic
    let mut handles = Vec::new();
    for addr in peer_to_ping {
        let site_id = site_id.clone();
        let clocks = clocks.clone();
        let local_addr = local_addr.clone();
        let success_count = Arc::clone(&success_count);

        let handle = tokio::spawn(async move {
            let result = send_message(
                addr,
                MessageInfo::None,
                None,
                NetworkMessageCode::Discovery,
                local_addr,
                &site_id,
                &site_id,
                local_addr,
                clocks,
            )
            .await;

            if result.is_ok() {
                success_count.fetch_add(1, Ordering::SeqCst);
            }
        });
        handles.push(handle);
    }

    {
        let mut state = LOCAL_APP_STATE.lock().await;
        state.init_nb_first_attended_neighbours(success_count.load(Ordering::SeqCst) as i64);
    }

    // Await all task
    for handle in handles {
        let _ = handle.await;
    }
}

#[cfg(feature = "server")]
/// Starts listening for messages from a new peer
pub async fn start_listening(stream: tokio::net::TcpStream, addr: std::net::SocketAddr) {
    log::debug!("Accepted connection from: {}", addr);

    tokio::spawn(async move {
        if let Err(e) = handle_network_message(stream, addr).await {
            log::error!("Error handling connection from {}: {}", addr, e);
        }
    });
}

#[cfg(feature = "server")]
/// Handles incoming messages from a peer
/// Implement our wave diffusion protocol
pub async fn handle_network_message(
    mut stream: tokio::net::TcpStream,
    socket_of_the_sender: std::net::SocketAddr,
) -> Result<(), Box<dyn std::error::Error>> {
    use crate::message::{Message, MessageInfo, NetworkMessageCode};
    use crate::state::LOCAL_APP_STATE;
    use rmp_serde::decode;
    use tokio::io::AsyncReadExt;

    let mut buf = vec![0; 1024];
    loop {
        let n = stream.read(&mut buf).await?;

        if n == 0 {
            log::warn!("Connection closed by: {}", socket_of_the_sender);
            // Here we should remove the site from the network in the app state
            {
                log::debug!("Removing {} from the peers", socket_of_the_sender);
                let mut state = LOCAL_APP_STATE.lock().await;
                state
                    .remove_peer_from_socket_closed(socket_of_the_sender)
                    .await;
            }
            return Ok(());
        }

        log::debug!("Received {} bytes from {}", n, socket_of_the_sender);

        let message: Message = match decode::from_slice(&buf[..n]) {
            Ok(msg) => msg,
            Err(e) => {
                log::error!("Error decoding message: {}", e);
                continue;
            }
        };

        log::debug!(
            "Message received from site {} : {:?}",
            message.sender_addr,
            message.clone()
        );

        {
            let mut state = LOCAL_APP_STATE.lock().await;
            state.update_clock(Some(&message.clock)).await;
            drop(state);
        }

        match message.code {
            NetworkMessageCode::AcquireMutex => {
                // We store the request
                {
                    let mut st = LOCAL_APP_STATE.lock().await;
                    st.global_mutex_fifo.insert(
                        message.message_initiator_id.clone(),
                        crate::state::MutexStamp {
                            tag: crate::state::MutexTag::Request,
                            date: message.clock.get_lamport().clone(),
                        },
                    );
                }
                // wave diffusion
                let mut diffuse = false;
                let (local_site_id, local_site_addr) = {
                    let mut state = LOCAL_APP_STATE.lock().await;
                    let parent_id = state
                        .parent_addr_for_transaction_wave
                        .get(&message.message_initiator_id)
                        .unwrap_or(&"0.0.0.0:0".parse().unwrap())
                        .to_string();
                    if parent_id == "0.0.0.0:0" {
                        state.set_parent_addr(
                            message.message_initiator_id.clone(),
                            message.sender_addr,
                        );

                        let nb_neighbours = state.nb_connected_neighbours;
                        let current_value = state
                            .attended_neighbours_nb_for_transaction_wave
                            .get(&message.message_initiator_id)
                            .copied()
                            .unwrap_or(nb_neighbours);

                        state
                            .attended_neighbours_nb_for_transaction_wave
                            .insert(message.message_initiator_id.clone(), current_value - 1);

                        log::debug!("Nombre de voisin : {}", current_value - 1);

                        diffuse = state
                            .attended_neighbours_nb_for_transaction_wave
                            .get(&message.message_initiator_id)
                            .copied()
                            .unwrap_or(0)
                            > 0;
                    }
                    (state.site_id.clone(), state.site_addr.clone())
                };

                if diffuse {
                    let mut snd_msg = message.clone();
                    snd_msg.sender_id = local_site_id.to_string();
                    snd_msg.sender_addr = local_site_addr;
                    diffuse_message(&snd_msg).await?;
                } else {
                    let (parent_addr, local_addr, site_id) = {
                        let state = LOCAL_APP_STATE.lock().await;
                        (
                            state.get_parent_addr(message.message_initiator_id.clone()),
                            &state.get_site_addr(),
                            &state.get_site_id().to_string(),
                        )
                    };
                    // Acquit message to parent
                    log::debug!(
                            "Réception d'un message de transaction, on est sur une feuille, on acquite, envoie à {}",
                            message.sender_addr.to_string().as_str()
                        );
                    send_message(
                        message.sender_addr,
                        MessageInfo::AckMutex(crate::message::AckMutexPayload {
                            clock: message.clock.get_lamport().clone(),
                        }),
                        None,
                        NetworkMessageCode::AckGlobalMutex,
                        local_addr.parse().unwrap(),
                        site_id,
                        &message.message_initiator_id,
                        message.message_initiator_addr,
                        message.clock.clone(),
                    )
                    .await?;

                    if message.sender_addr == parent_addr {
                        // réinitialisation s'il s'agit de la remontée après réception des rouges de tous les fils
                        let mut state = LOCAL_APP_STATE.lock().await;
                        let peer_count = state.connected_neighbours_addrs.len();
                        state
                            .attended_neighbours_nb_for_transaction_wave
                            .insert(message.message_initiator_id.clone(), peer_count as i64);
                        state.parent_addr_for_transaction_wave.insert(
                            message.message_initiator_id.clone(),
                            "0.0.0.0:0".parse().unwrap(),
                        );
                    }
                }
            }

            NetworkMessageCode::AckGlobalMutex => {
                // Message rouge
                let mut state = LOCAL_APP_STATE.lock().await;

                let nb_neighbours = state.nb_connected_neighbours;
                let current_value = state
                    .attended_neighbours_nb_for_transaction_wave
                    .get(&message.message_initiator_id)
                    .copied()
                    .unwrap_or(nb_neighbours);
                state
                    .attended_neighbours_nb_for_transaction_wave
                    .insert(message.message_initiator_id.clone(), current_value - 1);

                if state
                    .attended_neighbours_nb_for_transaction_wave
                    .get(&message.message_initiator_id.clone())
                    .copied()
                    .unwrap_or(-1)
                    == 0
                {
                    if state
                        .parent_addr_for_transaction_wave
                        .get(&message.message_initiator_id.clone())
                        .copied()
                        .unwrap_or("99.99.99.99:0".parse().unwrap())
                        == state.site_addr
                    {
                        // on est chez le parent
                        // diffusion terminée
                        // Réinitialisation

                        log::error!("Diffusion terminée et réussie !");
                        state.try_enter_sc();
                    } else {
                        log::debug!(
                            "On est de le noeud {}. On a reçu un rouge de tous nos fils: on acquite au parent {}",
                            state.site_addr.clone().to_string().as_str(),
                            state
                                .get_parent_addr(message.message_initiator_id.clone())
                                .to_string()
                                .as_str()
                        );
                        send_message(
                            state.get_parent_addr(message.message_initiator_id.clone()),
                            MessageInfo::AckMutex(crate::message::AckMutexPayload {
                                clock: message.clock.get_lamport().clone(),
                            }),
                            None,
                            NetworkMessageCode::AckGlobalMutex,
                            state.get_site_addr().parse().unwrap(),
                            &state.get_site_id().to_string(),
                            &message.message_initiator_id,
                            message.message_initiator_addr,
                            state.get_clock().clone(),
                        )
                        .await?;
                    }

                    let peer_count = state.connected_neighbours_addrs.len();
                    state
                        .attended_neighbours_nb_for_transaction_wave
                        .insert(message.message_initiator_id.clone(), peer_count as i64);
                    state.parent_addr_for_transaction_wave.insert(
                        message.message_initiator_id.clone(),
                        "0.0.0.0:0".parse().unwrap(),
                    );
                }
            }

            NetworkMessageCode::AckReleaseGlobalMutex => {
                // Message rouge
                let mut state = LOCAL_APP_STATE.lock().await;

                let nb_neighbours = state.nb_connected_neighbours;
                let current_value = state
                    .attended_neighbours_nb_for_transaction_wave
                    .get(&message.message_initiator_id)
                    .copied()
                    .unwrap_or(nb_neighbours);
                state
                    .attended_neighbours_nb_for_transaction_wave
                    .insert(message.message_initiator_id.clone(), current_value - 1);

                if state
                    .attended_neighbours_nb_for_transaction_wave
                    .get(&message.message_initiator_id.clone())
                    .copied()
                    .unwrap_or(-1)
                    == 0
                {
                    if state
                        .parent_addr_for_transaction_wave
                        .get(&message.message_initiator_id.clone())
                        .copied()
                        .unwrap_or("99.99.99.99:0".parse().unwrap())
                        == state.site_addr
                    {
                        // on est chez le parent
                        // diffusion terminée
                        // Réinitialisation

                        log::error!("Diffusion terminée et réussie !");
                        // On vient de release la section critique, on peut essayer d'y entrer à nouveau
                        state.try_enter_sc();
                    } else {
                        log::debug!(
                            "On est de le noeud {}. On a reçu un rouge de tous nos fils: on acquite au parent {}",
                            state.site_addr.clone().to_string().as_str(),
                            state
                                .get_parent_addr(message.message_initiator_id.clone())
                                .to_string()
                                .as_str()
                        );
                        send_message(
                            state.get_parent_addr(message.message_initiator_id.clone()),
                            MessageInfo::None,
                            None,
                            NetworkMessageCode::AckReleaseGlobalMutex,
                            state.get_site_addr().parse().unwrap(),
                            &state.get_site_id().to_string(),
                            &message.message_initiator_id,
                            message.message_initiator_addr,
                            state.get_clock().clone(),
                        )
                        .await?;
                    }

                    let peer_count = state.connected_neighbours_addrs.len();
                    state
                        .attended_neighbours_nb_for_transaction_wave
                        .insert(message.message_initiator_id.clone(), peer_count as i64);
                    state.parent_addr_for_transaction_wave.insert(
                        message.message_initiator_id.clone(),
                        "0.0.0.0:0".parse().unwrap(),
                    );
                }
            }

            NetworkMessageCode::ReleaseGlobalMutex => {
                // A node is releasing the critical section
                {
                    let mut st = LOCAL_APP_STATE.lock().await;
                    st.global_mutex_fifo.remove(&message.message_initiator_id);
                    st.try_enter_sc();
                }
                // wave diffusion
                let mut diffuse = false;
                let (local_site_id, local_site_addr) = {
                    let mut state = LOCAL_APP_STATE.lock().await;
                    let parent_id = state
                        .parent_addr_for_transaction_wave
                        .get(&message.message_initiator_id)
                        .unwrap_or(&"0.0.0.0:0".parse().unwrap())
                        .to_string();
                    if parent_id == "0.0.0.0:0" {
                        state.set_parent_addr(
                            message.message_initiator_id.clone(),
                            message.sender_addr,
                        );

                        let nb_neighbours = state.nb_connected_neighbours;
                        let current_value = state
                            .attended_neighbours_nb_for_transaction_wave
                            .get(&message.message_initiator_id)
                            .copied()
                            .unwrap_or(nb_neighbours);

                        state
                            .attended_neighbours_nb_for_transaction_wave
                            .insert(message.message_initiator_id.clone(), current_value - 1);

                        log::debug!("Nombre de voisin : {}", current_value - 1);

                        diffuse = state
                            .attended_neighbours_nb_for_transaction_wave
                            .get(&message.message_initiator_id)
                            .copied()
                            .unwrap_or(0)
                            > 0;
                    }
                    (state.site_id.clone(), state.site_addr.clone())
                };

                if diffuse {
                    let mut snd_msg = message.clone();
                    snd_msg.sender_id = local_site_id.to_string();
                    snd_msg.sender_addr = local_site_addr;
                    diffuse_message(&snd_msg).await?;
                } else {
                    let (parent_addr, local_addr, site_id) = {
                        let state = LOCAL_APP_STATE.lock().await;
                        (
                            state.get_parent_addr(message.message_initiator_id.clone()),
                            &state.get_site_addr(),
                            &state.get_site_id().to_string(),
                        )
                    };
                    // Acquit message to parent
                    log::debug!(
                            "Réception d'un message de transaction, on est sur une feuille, on acquite, envoie à {}",
                            message.sender_addr.to_string().as_str()
                        );
                    send_message(
                        message.sender_addr,
                        MessageInfo::None,
                        None,
                        NetworkMessageCode::AckReleaseGlobalMutex,
                        local_addr.parse().unwrap(),
                        site_id,
                        &message.message_initiator_id,
                        message.message_initiator_addr,
                        message.clock.clone(),
                    )
                    .await?;

                    if message.sender_addr == parent_addr {
                        // réinitialisation s'il s'agit de la remontée après réception des rouges de tous les fils
                        let mut state = LOCAL_APP_STATE.lock().await;
                        let peer_count = state.connected_neighbours_addrs.len();
                        state
                            .attended_neighbours_nb_for_transaction_wave
                            .insert(message.message_initiator_id.clone(), peer_count as i64);
                        state.parent_addr_for_transaction_wave.insert(
                            message.message_initiator_id.clone(),
                            "0.0.0.0:0".parse().unwrap(),
                        );
                    }
                }
            }

            NetworkMessageCode::Discovery => {
                let mut state = LOCAL_APP_STATE.lock().await;

                // Try to add this new site as a new peer
                state.add_incomming_peer(
                    message.message_initiator_addr,
                    socket_of_the_sender,
                    message.clock.clone(),
                );

                // Return ack message if this we are connected to the site
                if state
                    .get_connected_nei_addr()
                    .iter()
                    .find(|addr| addr == &&message.sender_addr)
                    .is_some()
                {
                    if state
                        .get_connected_nei_addr()
                        .iter()
                        .find(|addr| addr == &&message.sender_addr)
                        .is_none()
                    {
                        state.add_connected_neighbour(message.sender_addr);
                    }
                    send_message(
                        message.sender_addr,
                        MessageInfo::None,
                        None,
                        NetworkMessageCode::Acknowledgment,
                        state.get_site_addr(),
                        state.get_site_id().as_str(),
                        &message.message_initiator_id.clone(),
                        message.message_initiator_addr,
                        state.get_clock(),
                    )
                    .await?;
                }
            }

            NetworkMessageCode::Acknowledgment => {
                let ready_to_sync = {
                    let mut state = LOCAL_APP_STATE.lock().await;
                    // If the site received an acknoledgement from a site,
                    // It can be a site that is not in the network anymore
                    state.add_incomming_peer(
                        message.sender_addr,
                        socket_of_the_sender,
                        message.clock.clone(),
                    );
                    if message.message_initiator_addr == state.get_site_addr() {
                        for (site_id, nb_a_i) in state.get_nb_nei_for_wave().iter() {
                            state
                                .attended_neighbours_nb_for_transaction_wave
                                .insert(site_id.clone(), *nb_a_i + 1);
                        }
                    }
                    // If we are in sync mode, we can start the sync process
                    // And we have received all the responses from the first attended neighbours counter
                    // We can start the sync process by starting a snapshot with sync mode
                    state.get_sync()
                        && state.get_nb_first_attended_neighbours()
                            <= state.get_nb_connected_neighbours()
                };
                if ready_to_sync {
                    log::info!("All neighbours have responded, starting synchronization");
                    crate::snapshot::start_snapshot(crate::snapshot::SnapshotMode::SyncMode)
                        .await?;
                }
            }

            NetworkMessageCode::Transaction => {
                // messages bleus
                if message.command.is_some() {
                    if let Err(e) = crate::control::process_network_command(
                        message.info.clone(),
                        message.clock.clone(),
                        message.message_initiator_id.as_str(),
                    )
                    .await
                    {
                        log::error!("Error handling command:\n{}", e);
                    }
                    // wave diffusion
                    let mut diffuse = false;
                    let (local_site_id, local_site_addr) = {
                        let mut state = LOCAL_APP_STATE.lock().await;
                        let parent_id = state
                            .parent_addr_for_transaction_wave
                            .get(&message.message_initiator_id.clone())
                            .unwrap_or(&"0.0.0.0:0".parse().unwrap())
                            .to_string();
                        if parent_id == "0.0.0.0:0" {
                            state.set_parent_addr(
                                message.message_initiator_id.clone(),
                                message.sender_addr,
                            );

                            let nb_neighbours = state.get_nb_connected_neighbours();
                            let current_value = state
                                .attended_neighbours_nb_for_transaction_wave
                                .get(&message.message_initiator_id)
                                .copied()
                                .unwrap_or(nb_neighbours);

                            state
                                .attended_neighbours_nb_for_transaction_wave
                                .insert(message.message_initiator_id.clone(), current_value - 1);

                            log::debug!("Nombre de voisin : {}", current_value - 1);

                            diffuse = state
                                .attended_neighbours_nb_for_transaction_wave
                                .get(&message.message_initiator_id.clone())
                                .copied()
                                .unwrap_or(0)
                                > 0;
                        }
                        (state.get_site_id(), state.get_site_addr())
                    };

                    if diffuse {
                        let mut snd_msg = message.clone();
                        snd_msg.sender_id = local_site_id.to_string();
                        snd_msg.sender_addr = local_site_addr;
                        diffuse_message(&snd_msg).await?;
                    } else {
                        let (parent_addr, local_addr, site_id) = {
                            let state = LOCAL_APP_STATE.lock().await;
                            (
                                state
                                    .get_parent_addr_for_wave(message.message_initiator_id.clone()),
                                state.get_site_addr(),
                                state.get_site_id().to_string(),
                            )
                        };
                        // Acquit message to parent
                        log::debug!(
                            "Réception d'un message de transaction, on est sur une feuille, on acquite, envoie à {}",
                            message.sender_addr.to_string().as_str()
                        );
                        send_message(
                            message.sender_addr,
                            MessageInfo::None,
                            None,
                            NetworkMessageCode::TransactionAcknowledgement,
                            local_addr,
                            site_id.as_str(),
                            &message.message_initiator_id.clone(),
                            message.message_initiator_addr,
                            message.clock.clone(),
                        )
                        .await?;

                        if message.sender_addr == parent_addr {
                            // réinitialisation s'il s'agit de la remontée après réception des rouges de tous les fils
                            let mut state = LOCAL_APP_STATE.lock().await;
                            let peer_count = state.get_nb_connected_neighbours();
                            state
                                .attended_neighbours_nb_for_transaction_wave
                                .insert(message.message_initiator_id.clone(), peer_count as i64);
                            state
                                .parent_addr_for_transaction_wave
                                .insert(message.message_initiator_id, "0.0.0.0:0".parse().unwrap());
                        }
                    }
                } else {
                    log::error!("Command is None for Transaction message");
                }
            }
            NetworkMessageCode::TransactionAcknowledgement => {
                // Message rouge
                let mut state = LOCAL_APP_STATE.lock().await;

                let nb_neighbours = state.get_nb_connected_neighbours();
                let current_value = state
                    .attended_neighbours_nb_for_transaction_wave
                    .get(&message.message_initiator_id)
                    .copied()
                    .unwrap_or(nb_neighbours);
                state
                    .attended_neighbours_nb_for_transaction_wave
                    .insert(message.message_initiator_id.clone(), current_value - 1);

                if state
                    .attended_neighbours_nb_for_transaction_wave
                    .get(&message.message_initiator_id)
                    .copied()
                    .unwrap_or(-1)
                    == 0
                {
                    if state
                        .parent_addr_for_transaction_wave
                        .get(&message.message_initiator_id)
                        .copied()
                        .unwrap_or("99.99.99.99:0".parse().unwrap())
                        == state.get_site_addr()
                    {
                        // on est chez le parent
                        // diffusion terminée
                        // Réinitialisation

<<<<<<< HEAD
                        println!("\x1b[1;31mDiffusion terminée et réussie !\x1b[0m");
=======
                        log::error!("Diffusion terminée et réussie !");

                        if state.pending_commands.len() == 0 {
                            // fin de la section critique on peut notifier les pairs
                            state.release_mutex().await?;
                        }
>>>>>>> b0bfa0cc
                    } else {
                        log::debug!(
                            "On est dans le noeud {}. On a reçu un rouge de tous nos fils: on acquite au parent {}",
                            state.get_site_addr().to_string().as_str(),
                            state
                                .get_parent_addr_for_wave(message.message_initiator_id.clone())
                                .to_string()
                                .as_str()
                        );
                        send_message(
                            state.get_parent_addr_for_wave(message.message_initiator_id.clone()),
                            MessageInfo::None,
                            None,
                            NetworkMessageCode::TransactionAcknowledgement,
                            state.get_site_addr(),
                            &state.get_site_id().to_string(),
                            &message.message_initiator_id,
                            message.message_initiator_addr,
                            state.get_clock(),
                        )
                        .await?;
                    }

                    let peer_count = state.get_nb_connected_neighbours();
                    state
                        .attended_neighbours_nb_for_transaction_wave
                        .insert(message.message_initiator_id.clone(), peer_count as i64);
                    state
                        .parent_addr_for_transaction_wave
                        .insert(message.message_initiator_id, "0.0.0.0:0".parse().unwrap());
                }
            }

            NetworkMessageCode::Error => {
                log::debug!("Error message received: {:?}", message);
            }
            NetworkMessageCode::Disconnect => {
<<<<<<< HEAD
                {
                    let mut state = LOCAL_APP_STATE.lock().await;
                    state.remove_peer(message.message_initiator_addr).await;
                }

                log::debug!("Site {} disconnected", message.message_initiator_id);
=======
                log::debug!("Disconnect message received: {:?}", message);
                // here we should decrease the number of connected peers

                //let mut state = LOCAL_APP_STATE.lock().await;
                //state.connected_neighbours_addrs.retain(|addr| addr != &message.sender_addr);
                //state.nb_connected_neighbours = state.connected_neighbours_addrs.len() as i64;

                // let mut state = LOCAL_APP_STATE.lock().await;
                // state.remove_peer(
                //     message.message_initiator_id.as_str(),
                //     message.message_initiator_addr,
                // );
>>>>>>> b0bfa0cc
            }
            NetworkMessageCode::SnapshotRequest => {
                // messages bleus
                // wave diffusion
                let mut diffuse = false;
                let (local_site_id, local_site_addr) = {
                    let mut state = LOCAL_APP_STATE.lock().await;
                    let parent_id = state
                        .parent_addr_for_transaction_wave
                        .get(&message.message_initiator_id.clone())
                        .unwrap_or(&"0.0.0.0:0".parse().unwrap())
                        .to_string();
                    if parent_id == "0.0.0.0:0" {
                        state.set_parent_addr(
                            message.message_initiator_id.clone(),
                            message.sender_addr,
                        );

                        let nb_neighbours = state.get_nb_connected_neighbours();
                        let current_value = state
                            .attended_neighbours_nb_for_transaction_wave
                            .get(&message.message_initiator_id)
                            .copied()
                            .unwrap_or(nb_neighbours);

                        state
                            .attended_neighbours_nb_for_transaction_wave
                            .insert(message.message_initiator_id.clone(), current_value - 1);

                        log::debug!("Nombre de voisin : {}", current_value - 1);

                        diffuse = state
                            .attended_neighbours_nb_for_transaction_wave
                            .get(&message.message_initiator_id.clone())
                            .copied()
                            .unwrap_or(0)
                            > 0;
                    }
                    (state.get_site_id(), state.get_site_addr())
                };

                if diffuse {
                    let mut snd_msg = message.clone();
                    snd_msg.sender_id = local_site_id.to_string();
                    snd_msg.sender_addr = local_site_addr;
                    // Here we should diffuse the message because we are not on a leaf
                    // We should also start a snapshot in network mode
                    // When this snapshot is done, we should send the global snapshot to the parent
                    log::debug!(
                        "We are not on a leaf, we start our own global snapshot construction and diffuse the request to other nodes"
                    );
                    crate::snapshot::start_snapshot(crate::snapshot::SnapshotMode::NetworkMode)
                        .await?;
                    // When can then diffuse the request to other nodes
                    diffuse_message(&snd_msg).await?;
                } else {
                    let parent_addr = {
                        let state = LOCAL_APP_STATE.lock().await;
                        state.get_parent_addr_for_wave(message.message_initiator_id.clone())
                    };
                    // Acquit message to parent
                    log::debug!(
                        "Réception d'une demande de snapshot, on est sur une feuille, on crée un snapshot local, on envoie à {}",
                        message.sender_addr.to_string().as_str()
                    );
                    // Here we are on a leaf, we can crate a local snapshot and send it to the parent
                    let txs = crate::db::get_local_transaction_log()?;
                    let summaries: Vec<_> = txs.iter().map(|t| t.into()).collect();

                    let (site_id, clock, local_addr) = {
                        let st = LOCAL_APP_STATE.lock().await;
                        (st.get_site_id(), st.get_clock(), st.get_site_addr())
                    };

                    send_message(
                        message.sender_addr,
                        MessageInfo::SnapshotResponse(crate::message::SnapshotResponse {
                            site_id: site_id.clone(),
                            clock: clock.clone(),
                            tx_log: summaries,
                        }),
                        None,
                        NetworkMessageCode::SnapshotResponse,
                        local_addr,
                        &site_id,
                        &message.message_initiator_id,
                        message.message_initiator_addr,
                        clock.clone(),
                    )
                    .await?;

                    if message.sender_addr == parent_addr {
                        // réinitialisation s'il s'agit de la remontée après réception des rouges de tous les fils
                        let mut state = LOCAL_APP_STATE.lock().await;
                        let peer_count = state.get_nb_connected_neighbours();
                        state
                            .attended_neighbours_nb_for_transaction_wave
                            .insert(message.message_initiator_id.clone(), peer_count as i64);
                        state
                            .parent_addr_for_transaction_wave
                            .insert(message.message_initiator_id, "0.0.0.0:0".parse().unwrap());
                    }
                }
            }
            NetworkMessageCode::SnapshotResponse => {
                // Message rouge
                let mut state = LOCAL_APP_STATE.lock().await;

                let nb_neighbours = state.get_nb_connected_neighbours();
                let current_value = state
                    .attended_neighbours_nb_for_transaction_wave
                    .get(&message.message_initiator_id)
                    .copied()
                    .unwrap_or(nb_neighbours);
                state
                    .attended_neighbours_nb_for_transaction_wave
                    .insert(message.message_initiator_id.clone(), current_value - 1);

                if state
                    .attended_neighbours_nb_for_transaction_wave
                    .get(&message.message_initiator_id)
                    .copied()
                    .unwrap_or(-1)
                    == 0
                {
                    if state
                        .parent_addr_for_transaction_wave
                        .get(&message.message_initiator_id)
                        .copied()
                        .unwrap_or("99.99.99.99:0".parse().unwrap())
                        == state.get_site_addr()
                    {
                        // on est chez le parent
                        // diffusion terminée
                        // Réinitialisation
                        log::debug!(
                            "L'initiateur à reçu toutes ses snapshots, il devrait créer sa snapshot globale"
                        );
                        if let MessageInfo::SnapshotResponse(resp) = message.info {
                            let mut mgr = crate::snapshot::LOCAL_SNAPSHOT_MANAGER.lock().await;
                            if mgr.mode == crate::snapshot::SnapshotMode::FileMode {
                                log::debug!("La snapshot devrait être sauvegardée");
                                if let Some(gs) = mgr.push(resp) {
                                    log::info!(
                                        "Global snapshot ready to save, hold per site : {:#?}",
                                        gs.missing
                                    );
                                    mgr.path = crate::snapshot::persist(&gs, state.get_site_id())
                                        .await
                                        .unwrap()
                                        .parse()
                                        .ok();
                                }
                            } else if mgr.mode == crate::snapshot::SnapshotMode::SyncMode {
                                log::debug!(
                                    "La snapshot devrait être utilisée pour la synchronisation"
                                );
                                if let Some(gs) = mgr.push(resp) {
                                    log::info!(
                                        "Global snapshot ready to be synced, hold per site : {:#?}",
                                        gs.missing
                                    );
                                    crate::db::update_db_with_snapshot(
                                        &gs,
                                        state.get_clock().get_vector_clock_map(),
                                    );
                                }
                            }
                        }

                        println!("\x1b[1;31mDiffusion terminée et réussie !\x1b[0m");
                    } else {
                        log::debug!(
                            "On est dans le noeud {}. On a reçu un rouge de tous nos fils: on acquite au parent {}",
                            state.get_site_addr().to_string().as_str(),
                            state
                                .get_parent_addr_for_wave(message.message_initiator_id.clone())
                                .to_string()
                                .as_str()
                        );
                        log::debug!(
                            "On devrait pouvoir construire une snapshot globale avec tous nos voisins et l'envoyer à l'adresse de notre parent {}",
                            state
                                .get_parent_addr_for_wave(message.message_initiator_id.clone())
                                .to_string()
                                .as_str()
                        );
                        if let MessageInfo::SnapshotResponse(resp) = message.info {
                            let mut mgr = crate::snapshot::LOCAL_SNAPSHOT_MANAGER.lock().await;
                            if mgr.mode == crate::snapshot::SnapshotMode::NetworkMode {
                                log::debug!("La snapshot devrait être envoyés au père");
                                if let Some(gs) = mgr.push(resp) {
                                    log::info!(
                                        "Global snapshot ready to be send to parent, hold per site : {:#?}",
                                        gs.missing
                                    );
                                    send_message(
                                        state.get_parent_addr_for_wave(
                                            message.message_initiator_id.clone(),
                                        ),
                                        MessageInfo::SnapshotResponse(
                                            crate::message::SnapshotResponse {
                                                site_id: state.get_site_id().to_string(),
                                                clock: state.get_clock(),
                                                tx_log: gs.all_transactions.into_iter().collect(),
                                            },
                                        ),
                                        None,
                                        NetworkMessageCode::SnapshotResponse,
                                        state.get_site_addr(),
                                        &state.get_site_id().to_string(),
                                        &message.message_initiator_id,
                                        message.message_initiator_addr,
                                        state.get_clock(),
                                    )
                                    .await?;
                                } else {
                                    log::error!("Le site aurait du récupérer toutes ses snapshots");
                                }
                            }
                        } else {
                            log::error!("Message de type SnapshotResponse attendu, mais pas reçu");
                        }
                    }

                    let peer_count = state.get_nb_connected_neighbours();
                    state
                        .attended_neighbours_nb_for_transaction_wave
                        .insert(message.message_initiator_id.clone(), peer_count as i64);
                    state
                        .parent_addr_for_transaction_wave
                        .insert(message.message_initiator_id, "0.0.0.0:0".parse().unwrap());
                } else {
                    log::debug!(
                        "On a reçu un message rouge d'un des fils mais la vague n'est pas encore terminée"
                    );
                    // We should add the Snapshot to our manager
                    if let MessageInfo::SnapshotResponse(resp) = message.info {
                        let mut mgr = crate::snapshot::LOCAL_SNAPSHOT_MANAGER.lock().await;
                        log::debug!("La snapshot devrait être ajoutés à l'état du manager");
                        if let Some(_) = mgr.push(resp) {
                            log::error!(
                                "On ne devrait pas encore pouvoir construire une snapshot globale vu que la vague n'est pas terminée"
                            );
                        }
                    } else {
                        log::error!("Message de type SnapshotResponse attendu, mais pas reçu");
                    }
                }
            }
        }
<<<<<<< HEAD

        let mut state = LOCAL_APP_STATE.lock().await;
        state.update_clock(Some(&message.clock.clone())).await;
=======
>>>>>>> b0bfa0cc
    }
}

#[cfg(feature = "server")]
/// Send a message to a specific peer
pub async fn send_message(
    recipient_address: std::net::SocketAddr,
    info: crate::message::MessageInfo,
    command: Option<crate::control::Command>,
    code: crate::message::NetworkMessageCode,
    local_addr: std::net::SocketAddr,
    local_site: &str,
    initiator_id: &str,
    initiator_addr: std::net::SocketAddr,
    sender_clock: crate::clock::Clock,
) -> Result<(), Box<dyn std::error::Error>> {
    use crate::message::Message;
    use rmp_serde::encode;

    if code == crate::message::NetworkMessageCode::Transaction && command.is_none() {
        log::error!("Command is None for Transaction message");
        return Err("Command is None for Transaction message".into());
    }

    let msg = Message {
        sender_id: local_site.to_string(),
        sender_addr: local_addr,
        message_initiator_id: initiator_id.to_string(),
        clock: sender_clock,
        command,
        info,
        code,
        message_initiator_addr: initiator_addr,
    };

    if recipient_address.ip().is_unspecified() || recipient_address.port() == 0 {
        log::warn!("Skipping invalid peer address {}", recipient_address);
        return Ok(());
    }

    let buf = encode::to_vec(&msg)?;

    let mut manager = NETWORK_MANAGER.lock().await;

    let sender = match manager.get_sender(&recipient_address) {
        Some(s) => s,
        None => {
            if let Err(e) = manager.create_connection(recipient_address).await {
                return Err(format!(
                    "error with connection to {}: {}",
                    recipient_address.to_string(),
                    e
                )
                .into());
            }
            match manager.get_sender(&recipient_address) {
                Some(s) => s,
                None => {
                    let err_msg =
                        format!("Sender not found after connecting to {}", recipient_address);
                    log::error!("{}", err_msg);
                    return Err(err_msg.into());
                }
            }
        }
    };

    match sender.send(buf).await {
        Ok(s) => s,
        Err(e) => {
            let err_msg = format!(
                "Impossible to send msg to {} due to error : {}",
                recipient_address, e
            );
            log::error!("{}", err_msg);
            return Err(err_msg.into());
        }
    };
    log::debug!("Sent message {:?} to {}", &msg, recipient_address);
    Ok(())
}

#[cfg(feature = "server")]
/// Implement our wave diffusion protocol
pub async fn diffuse_message(
    message: &crate::message::Message,
) -> Result<(), Box<dyn std::error::Error>> {
    use crate::state::LOCAL_APP_STATE;

<<<<<<< HEAD
    log::debug!(
        "Début de la diffusion d'un message de type {:?}",
        message.code
    );

    let (local_addr, site_id, connected_nei_addr, parent_address) = {
=======
    let (local_addr, site_id, peer_addrs, parent_address) = {
>>>>>>> b0bfa0cc
        let state = LOCAL_APP_STATE.lock().await;
        (
            state.get_site_addr(),
            state.get_site_id(),
            state.get_connected_nei_addr(),
            state.get_parent_addr_for_wave(message.message_initiator_id.clone()),
        )
    };
    diffuse_message_without_lock(
        message,
        &local_addr,
        &site_id,
        &peer_addrs[..],
        &parent_address,
    )
    .await?;
    Ok(())
}

// flemme de modif l'autre partout donc j'ai modif celle là
pub async fn diffuse_message_without_lock(
    message: &crate::message::Message,
    local_addr: &str,
    site_id: &str,
    peer_addrs: &[std::net::SocketAddr],
    parent_address: &std::net::SocketAddr,
) -> Result<(), Box<dyn std::error::Error>> {
    log::debug!("debut diffusion");

    for connected_nei in connected_nei_addr {
        let peer_addr_str = connected_nei.to_string();
        if connected_nei != parent_address {
            log::debug!("Sending message to: {}", peer_addr_str);

            if let Err(e) = send_message(
<<<<<<< HEAD
                connected_nei,
=======
                peer_addr.clone(),
>>>>>>> b0bfa0cc
                message.info.clone(),
                message.command.clone(),
                message.code.clone(),
                local_addr,
                &site_id,
                &message.message_initiator_id,
                message.message_initiator_addr,
                message.clock.clone(),
            )
            .await
            {
                log::error!("❌ Impossible d’envoyer à {} : {}", peer_addr_str, e);
            }
        }
    }
    Ok(())
}

#[cfg(test)]
#[cfg(feature = "server")]
mod tests {
    use super::*;
    use tokio::net::TcpListener;

    #[tokio::test]
    async fn test_send_message() -> Result<(), Box<dyn std::error::Error>> {
        use crate::clock::Clock;
        use crate::message::{MessageInfo, NetworkMessageCode};

        let address: std::net::SocketAddr = "127.0.0.1:8081".parse().unwrap();
        let local_addr: std::net::SocketAddr = "127.0.0.1:8080".parse().unwrap();
        let local_site = "A";
        let clock = Clock::new();

        let _listener = TcpListener::bind(address).await?;

        let code = NetworkMessageCode::Discovery;

        let send_result = send_message(
            address,
            MessageInfo::None,
            None,
            code,
            local_addr,
            local_site,
            local_site,
            local_addr,
            clock,
        )
        .await;
        assert!(send_result.is_ok());
        Ok(())
    }
}<|MERGE_RESOLUTION|>--- conflicted
+++ resolved
@@ -169,6 +169,10 @@
 
     {
         let mut state = LOCAL_APP_STATE.lock().await;
+        log::info!(
+            "Attended neighbours : {}",
+            success_count.load(Ordering::SeqCst)
+        );
         state.init_nb_first_attended_neighbours(success_count.load(Ordering::SeqCst) as i64);
     }
 
@@ -234,12 +238,6 @@
             message.sender_addr,
             message.clone()
         );
-
-        {
-            let mut state = LOCAL_APP_STATE.lock().await;
-            state.update_clock(Some(&message.clock)).await;
-            drop(state);
-        }
 
         match message.code {
             NetworkMessageCode::AcquireMutex => {
@@ -269,7 +267,7 @@
                             message.sender_addr,
                         );
 
-                        let nb_neighbours = state.nb_connected_neighbours;
+                        let nb_neighbours = state.get_nb_connected_neighbours();
                         let current_value = state
                             .attended_neighbours_nb_for_transaction_wave
                             .get(&message.message_initiator_id)
@@ -289,7 +287,7 @@
                             .unwrap_or(0)
                             > 0;
                     }
-                    (state.site_id.clone(), state.site_addr.clone())
+                    (state.get_site_id(), state.get_site_addr())
                 };
 
                 if diffuse {
@@ -301,16 +299,16 @@
                     let (parent_addr, local_addr, site_id) = {
                         let state = LOCAL_APP_STATE.lock().await;
                         (
-                            state.get_parent_addr(message.message_initiator_id.clone()),
+                            state.get_parent_addr_for_wave(message.message_initiator_id.clone()),
                             &state.get_site_addr(),
                             &state.get_site_id().to_string(),
                         )
                     };
                     // Acquit message to parent
                     log::debug!(
-                            "Réception d'un message de transaction, on est sur une feuille, on acquite, envoie à {}",
-                            message.sender_addr.to_string().as_str()
-                        );
+                        "Réception d'un message de transaction, on est sur une feuille, on acquite, envoie à {}",
+                        message.sender_addr.to_string().as_str()
+                    );
                     send_message(
                         message.sender_addr,
                         MessageInfo::AckMutex(crate::message::AckMutexPayload {
@@ -318,7 +316,7 @@
                         }),
                         None,
                         NetworkMessageCode::AckGlobalMutex,
-                        local_addr.parse().unwrap(),
+                        *local_addr,
                         site_id,
                         &message.message_initiator_id,
                         message.message_initiator_addr,
@@ -329,7 +327,7 @@
                     if message.sender_addr == parent_addr {
                         // réinitialisation s'il s'agit de la remontée après réception des rouges de tous les fils
                         let mut state = LOCAL_APP_STATE.lock().await;
-                        let peer_count = state.connected_neighbours_addrs.len();
+                        let peer_count = state.get_nb_connected_neighbours();
                         state
                             .attended_neighbours_nb_for_transaction_wave
                             .insert(message.message_initiator_id.clone(), peer_count as i64);
@@ -345,7 +343,7 @@
                 // Message rouge
                 let mut state = LOCAL_APP_STATE.lock().await;
 
-                let nb_neighbours = state.nb_connected_neighbours;
+                let nb_neighbours = state.get_nb_connected_neighbours();
                 let current_value = state
                     .attended_neighbours_nb_for_transaction_wave
                     .get(&message.message_initiator_id)
@@ -367,31 +365,31 @@
                         .get(&message.message_initiator_id.clone())
                         .copied()
                         .unwrap_or("99.99.99.99:0".parse().unwrap())
-                        == state.site_addr
+                        == state.get_site_addr()
                     {
                         // on est chez le parent
                         // diffusion terminée
                         // Réinitialisation
 
-                        log::error!("Diffusion terminée et réussie !");
+                        println!("\x1b[1;31mDiffusion terminée et réussie !\x1b[0m");
                         state.try_enter_sc();
                     } else {
                         log::debug!(
                             "On est de le noeud {}. On a reçu un rouge de tous nos fils: on acquite au parent {}",
-                            state.site_addr.clone().to_string().as_str(),
+                            state.get_site_addr(),
                             state
-                                .get_parent_addr(message.message_initiator_id.clone())
+                                .get_parent_addr_for_wave(message.message_initiator_id.clone())
                                 .to_string()
                                 .as_str()
                         );
                         send_message(
-                            state.get_parent_addr(message.message_initiator_id.clone()),
+                            state.get_parent_addr_for_wave(message.message_initiator_id.clone()),
                             MessageInfo::AckMutex(crate::message::AckMutexPayload {
                                 clock: message.clock.get_lamport().clone(),
                             }),
                             None,
                             NetworkMessageCode::AckGlobalMutex,
-                            state.get_site_addr().parse().unwrap(),
+                            state.get_site_addr(),
                             &state.get_site_id().to_string(),
                             &message.message_initiator_id,
                             message.message_initiator_addr,
@@ -400,7 +398,7 @@
                         .await?;
                     }
 
-                    let peer_count = state.connected_neighbours_addrs.len();
+                    let peer_count = state.get_nb_connected_neighbours();
                     state
                         .attended_neighbours_nb_for_transaction_wave
                         .insert(message.message_initiator_id.clone(), peer_count as i64);
@@ -415,7 +413,7 @@
                 // Message rouge
                 let mut state = LOCAL_APP_STATE.lock().await;
 
-                let nb_neighbours = state.nb_connected_neighbours;
+                let nb_neighbours = state.get_nb_connected_neighbours();
                 let current_value = state
                     .attended_neighbours_nb_for_transaction_wave
                     .get(&message.message_initiator_id)
@@ -437,30 +435,30 @@
                         .get(&message.message_initiator_id.clone())
                         .copied()
                         .unwrap_or("99.99.99.99:0".parse().unwrap())
-                        == state.site_addr
+                        == state.get_site_addr()
                     {
                         // on est chez le parent
                         // diffusion terminée
                         // Réinitialisation
 
-                        log::error!("Diffusion terminée et réussie !");
+                        println!("\x1b[1;31mDiffusion terminée et réussie !\x1b[0m");
                         // On vient de release la section critique, on peut essayer d'y entrer à nouveau
                         state.try_enter_sc();
                     } else {
                         log::debug!(
                             "On est de le noeud {}. On a reçu un rouge de tous nos fils: on acquite au parent {}",
-                            state.site_addr.clone().to_string().as_str(),
+                            state.get_site_addr(),
                             state
-                                .get_parent_addr(message.message_initiator_id.clone())
+                                .get_parent_addr_for_wave(message.message_initiator_id.clone())
                                 .to_string()
                                 .as_str()
                         );
                         send_message(
-                            state.get_parent_addr(message.message_initiator_id.clone()),
+                            state.get_parent_addr_for_wave(message.message_initiator_id.clone()),
                             MessageInfo::None,
                             None,
                             NetworkMessageCode::AckReleaseGlobalMutex,
-                            state.get_site_addr().parse().unwrap(),
+                            state.get_site_addr(),
                             &state.get_site_id().to_string(),
                             &message.message_initiator_id,
                             message.message_initiator_addr,
@@ -469,7 +467,7 @@
                         .await?;
                     }
 
-                    let peer_count = state.connected_neighbours_addrs.len();
+                    let peer_count = state.get_nb_connected_neighbours();
                     state
                         .attended_neighbours_nb_for_transaction_wave
                         .insert(message.message_initiator_id.clone(), peer_count as i64);
@@ -502,7 +500,7 @@
                             message.sender_addr,
                         );
 
-                        let nb_neighbours = state.nb_connected_neighbours;
+                        let nb_neighbours = state.get_nb_connected_neighbours();
                         let current_value = state
                             .attended_neighbours_nb_for_transaction_wave
                             .get(&message.message_initiator_id)
@@ -522,7 +520,7 @@
                             .unwrap_or(0)
                             > 0;
                     }
-                    (state.site_id.clone(), state.site_addr.clone())
+                    (state.get_site_id(), state.get_site_addr())
                 };
 
                 if diffuse {
@@ -534,22 +532,22 @@
                     let (parent_addr, local_addr, site_id) = {
                         let state = LOCAL_APP_STATE.lock().await;
                         (
-                            state.get_parent_addr(message.message_initiator_id.clone()),
+                            state.get_parent_addr_for_wave(message.message_initiator_id.clone()),
                             &state.get_site_addr(),
                             &state.get_site_id().to_string(),
                         )
                     };
                     // Acquit message to parent
                     log::debug!(
-                            "Réception d'un message de transaction, on est sur une feuille, on acquite, envoie à {}",
-                            message.sender_addr.to_string().as_str()
-                        );
+                        "Réception d'un message de transaction, on est sur une feuille, on acquite, envoie à {}",
+                        message.sender_addr.to_string().as_str()
+                    );
                     send_message(
                         message.sender_addr,
                         MessageInfo::None,
                         None,
                         NetworkMessageCode::AckReleaseGlobalMutex,
-                        local_addr.parse().unwrap(),
+                        *local_addr,
                         site_id,
                         &message.message_initiator_id,
                         message.message_initiator_addr,
@@ -560,7 +558,7 @@
                     if message.sender_addr == parent_addr {
                         // réinitialisation s'il s'agit de la remontée après réception des rouges de tous les fils
                         let mut state = LOCAL_APP_STATE.lock().await;
-                        let peer_count = state.connected_neighbours_addrs.len();
+                        let peer_count = state.get_nb_connected_neighbours();
                         state
                             .attended_neighbours_nb_for_transaction_wave
                             .insert(message.message_initiator_id.clone(), peer_count as i64);
@@ -634,12 +632,15 @@
                     // We can start the sync process by starting a snapshot with sync mode
                     state.get_sync()
                         && state.get_nb_first_attended_neighbours()
-                            <= state.get_nb_connected_neighbours()
+                            == state.get_nb_connected_neighbours()
                 };
+
                 if ready_to_sync {
                     log::info!("All neighbours have responded, starting synchronization");
-                    crate::snapshot::start_snapshot(crate::snapshot::SnapshotMode::SyncMode)
-                        .await?;
+                    crate::control::enqueue_critical(
+                        crate::control::CriticalCommands::SyncSnapshot,
+                    )
+                    .await?;
                 }
             }
 
@@ -743,6 +744,8 @@
                 }
             }
             NetworkMessageCode::TransactionAcknowledgement => {
+                let mut should_reset = false;
+
                 // Message rouge
                 let mut state = LOCAL_APP_STATE.lock().await;
 
@@ -774,16 +777,8 @@
                         // diffusion terminée
                         // Réinitialisation
 
-<<<<<<< HEAD
                         println!("\x1b[1;31mDiffusion terminée et réussie !\x1b[0m");
-=======
-                        log::error!("Diffusion terminée et réussie !");
-
-                        if state.pending_commands.len() == 0 {
-                            // fin de la section critique on peut notifier les pairs
-                            state.release_mutex().await?;
-                        }
->>>>>>> b0bfa0cc
+                        should_reset = true;
                     } else {
                         log::debug!(
                             "On est dans le noeud {}. On a reçu un rouge de tous nos fils: on acquite au parent {}",
@@ -814,6 +809,11 @@
                     state
                         .parent_addr_for_transaction_wave
                         .insert(message.message_initiator_id, "0.0.0.0:0".parse().unwrap());
+
+                    if should_reset && state.pending_commands.len() == 0 {
+                        // fin de la section critique on peut notifier les pairs
+                        state.release_mutex().await?;
+                    };
                 }
             }
 
@@ -821,27 +821,12 @@
                 log::debug!("Error message received: {:?}", message);
             }
             NetworkMessageCode::Disconnect => {
-<<<<<<< HEAD
                 {
                     let mut state = LOCAL_APP_STATE.lock().await;
                     state.remove_peer(message.message_initiator_addr).await;
                 }
 
                 log::debug!("Site {} disconnected", message.message_initiator_id);
-=======
-                log::debug!("Disconnect message received: {:?}", message);
-                // here we should decrease the number of connected peers
-
-                //let mut state = LOCAL_APP_STATE.lock().await;
-                //state.connected_neighbours_addrs.retain(|addr| addr != &message.sender_addr);
-                //state.nb_connected_neighbours = state.connected_neighbours_addrs.len() as i64;
-
-                // let mut state = LOCAL_APP_STATE.lock().await;
-                // state.remove_peer(
-                //     message.message_initiator_id.as_str(),
-                //     message.message_initiator_addr,
-                // );
->>>>>>> b0bfa0cc
             }
             NetworkMessageCode::SnapshotRequest => {
                 // messages bleus
@@ -1093,12 +1078,9 @@
                 }
             }
         }
-<<<<<<< HEAD
 
         let mut state = LOCAL_APP_STATE.lock().await;
         state.update_clock(Some(&message.clock.clone())).await;
-=======
->>>>>>> b0bfa0cc
     }
 }
 
@@ -1183,21 +1165,19 @@
 
 #[cfg(feature = "server")]
 /// Implement our wave diffusion protocol
+///
+/// Lock the app state and diffuse a message
 pub async fn diffuse_message(
     message: &crate::message::Message,
 ) -> Result<(), Box<dyn std::error::Error>> {
     use crate::state::LOCAL_APP_STATE;
 
-<<<<<<< HEAD
     log::debug!(
         "Début de la diffusion d'un message de type {:?}",
         message.code
     );
 
     let (local_addr, site_id, connected_nei_addr, parent_address) = {
-=======
-    let (local_addr, site_id, peer_addrs, parent_address) = {
->>>>>>> b0bfa0cc
         let state = LOCAL_APP_STATE.lock().await;
         (
             state.get_site_addr(),
@@ -1208,36 +1188,33 @@
     };
     diffuse_message_without_lock(
         message,
-        &local_addr,
+        local_addr,
         &site_id,
-        &peer_addrs[..],
-        &parent_address,
+        connected_nei_addr,
+        parent_address,
     )
     .await?;
     Ok(())
 }
 
-// flemme de modif l'autre partout donc j'ai modif celle là
+#[cfg(feature = "server")]
+/// Implement our wave diffusion protocol
+///
+/// Diffuse a message without locking the app state
 pub async fn diffuse_message_without_lock(
     message: &crate::message::Message,
-    local_addr: &str,
+    local_addr: std::net::SocketAddr,
     site_id: &str,
-    peer_addrs: &[std::net::SocketAddr],
-    parent_address: &std::net::SocketAddr,
+    connected_nei_addr: Vec<std::net::SocketAddr>,
+    parent_address: std::net::SocketAddr,
 ) -> Result<(), Box<dyn std::error::Error>> {
-    log::debug!("debut diffusion");
-
     for connected_nei in connected_nei_addr {
         let peer_addr_str = connected_nei.to_string();
         if connected_nei != parent_address {
             log::debug!("Sending message to: {}", peer_addr_str);
 
             if let Err(e) = send_message(
-<<<<<<< HEAD
                 connected_nei,
-=======
-                peer_addr.clone(),
->>>>>>> b0bfa0cc
                 message.info.clone(),
                 message.command.clone(),
                 message.code.clone(),
