--- conflicted
+++ resolved
@@ -95,11 +95,8 @@
     });
 }
 
-<<<<<<< HEAD
-=======
 #[cfg(feature = "server")]
 /// Announces this node's presence to potential peers in the network
->>>>>>> 2c6030dc
 /// If the user gave specific peers, we will only connect to those peers and not scan all the port range
 pub async fn announce(ip: &str, start_port: u16, end_port: u16, selected_port: u16) {
     use crate::message::{MessageInfo, NetworkMessageCode};
@@ -108,17 +105,11 @@
     let (local_addr, site_id, clocks, nb_peers, peer_addrs) = {
         let state = LOCAL_APP_STATE.lock().await;
         (
-            state.local_addr,
+            state.site_addr,
             state.get_site_id().to_string(),
             state.get_clock().clone(),
-<<<<<<< HEAD
             state.peer_addrs.clone().len(),
-            state.get_peers(),
-
-=======
-            state.get_nb_sites_on_network(),
-            state.get_peers(),
->>>>>>> 2c6030dc
+            state.get_peers_addrs(),
         )
     };
 
@@ -127,11 +118,6 @@
     if nb_peers > 0 {
         log::debug!("Manually connecting to peers based on args");
         for peer in peer_addrs.clone() {
-<<<<<<< HEAD
-=======
-            let address = peer.to_string();
-            let local_addr = local_addr.clone();
->>>>>>> 2c6030dc
             let site_id = site_id.clone();
             let clocks = clocks.clone();
 
@@ -141,7 +127,6 @@
                 state.increment_vector_current();
 
                 let _ = send_message(
-<<<<<<< HEAD
                     peer,
                     MessageInfo::None,
                     None,
@@ -152,18 +137,7 @@
                     local_addr,
                     clocks,
                 )
-                    .await;
-=======
-                    &address,
-                    MessageInfo::None,
-                    None,
-                    NetworkMessageCode::Discovery,
-                    &local_addr,
-                    &site_id,
-                    clocks,
-                )
                 .await;
->>>>>>> 2c6030dc
             });
 
             handles.push(handle);
@@ -175,10 +149,6 @@
                 continue;
             }
             let address = format!("{}:{}", ip, port);
-<<<<<<< HEAD
-=======
-            let local_addr = local_addr.clone();
->>>>>>> 2c6030dc
             let site_id = site_id.clone();
             let clocks = clocks.clone();
 
@@ -188,7 +158,6 @@
                 state.increment_vector_current();
 
                 let _ = send_message(
-<<<<<<< HEAD
                     address.parse().unwrap(),
                     MessageInfo::None,
                     None,
@@ -199,30 +168,15 @@
                     local_addr,
                     clocks,
                 )
-                    .await;
-=======
-                    &address,
-                    MessageInfo::None,
-                    None,
-                    NetworkMessageCode::Discovery,
-                    &local_addr,
-                    &site_id,
-                    clocks,
-                )
                 .await;
->>>>>>> 2c6030dc
             });
 
             handles.push(handle);
         }
-<<<<<<< HEAD
-
-=======
->>>>>>> 2c6030dc
-    }
-
-    for handle in handles {
-        let _ = handle.await;
+
+        for handle in handles {
+            let _ = handle.await;
+        }
     }
 }
 
@@ -236,12 +190,6 @@
             log::error!("Error handling connection from {}: {}", addr, e);
         }
     });
-}
-
-#[derive(serde::Serialize, serde::Deserialize, Debug, Clone)]
-pub struct HalfWave {
-    pub id: String,
-    pub origin: String,
 }
 
 #[cfg(feature = "server")]
@@ -274,103 +222,117 @@
             }
         };
 
-<<<<<<< HEAD
         log::debug!("Message received: {:?}", message);
 
-        // tokio::time::sleep(std::time::Duration::from_millis(100)).await;
-
-=======
->>>>>>> 2c6030dc
         match message.code {
             NetworkMessageCode::Discovery => {
-
                 let mut state = LOCAL_APP_STATE.lock().await;
 
                 // return ack message if direct peer
-                if !state.peer_addrs.iter().find(|addr| addr == &&message.sender_addr).is_none() {
-                    if state.in_use_neighbors.iter().find(|addr| addr == &&message.sender_addr).is_none() {
-                        state.in_use_neighbors.push(message.sender_addr);
-                        state.nb_neighbors+=1;
+                if !state
+                    .peer_addrs
+                    .iter()
+                    .find(|addr| addr == &&message.sender_addr)
+                    .is_none()
+                {
+                    if state
+                        .connected_neighbours_addrs
+                        .iter()
+                        .find(|addr| addr == &&message.sender_addr)
+                        .is_none()
+                    {
+                        state.connected_neighbours_addrs.push(message.sender_addr);
+                        state.nb_connected_neighbours += 1;
                     }
-                    send_message(message.sender_addr,
-                                 MessageInfo::None,
-                                 None,
-                                 NetworkMessageCode::Acknowledgment,
-                                 state.local_addr,
-                                 state.get_site_id(),
-                                 &message.message_initiator_id,
-                                 message.message_initiator_addr,
-                                 state.clocks.clone(),
-                    ).await?;
+                    send_message(
+                        message.sender_addr,
+                        MessageInfo::None,
+                        None,
+                        NetworkMessageCode::Acknowledgment,
+                        state.site_addr,
+                        state.get_site_id(),
+                        &message.message_initiator_id,
+                        message.message_initiator_addr,
+                        state.clocks.clone(),
+                    )
+                    .await?;
                 }
-
-
             }
 
             NetworkMessageCode::Acknowledgment => {
                 let mut state = LOCAL_APP_STATE.lock().await;
-                if message.message_initiator_addr == state.local_addr {
-                    state.in_use_neighbors.push(message.sender_addr.clone());
-                    state.nb_neighbors = state.in_use_neighbors.len() as i64;
-                    for (site_id,nb_a_i) in state.nb_of_attended_neighbors.clone().iter(){
-                        state.nb_of_attended_neighbors.insert(site_id.clone(), *nb_a_i+1);
+                if message.message_initiator_addr == state.site_addr {
+                    state
+                        .connected_neighbours_addrs
+                        .push(message.sender_addr.clone());
+                    state.nb_connected_neighbours = state.connected_neighbours_addrs.len() as i64;
+                    for (site_id, nb_a_i) in state
+                        .attended_neighbours_nb_for_transaction_wave
+                        .clone()
+                        .iter()
+                    {
+                        state
+                            .attended_neighbours_nb_for_transaction_wave
+                            .insert(site_id.clone(), *nb_a_i + 1);
                     }
                 }
-
             }
 
             NetworkMessageCode::Transaction => {
-<<<<<<< HEAD
                 // messages bleus
                 #[allow(unused)]
                 if message.command.is_some() {
-
                     let site_id = {
                         let mut state = LOCAL_APP_STATE.lock().await;
-                        (
-                            state.get_site_id().to_string()
-                        )
+                        (state.get_site_id().to_string())
                     };
 
                     use crate::control::handle_command_from_network;
                     if let Err(e) = handle_command_from_network(
                         message.info.clone(),
                         message.clock.clone(),
-                        &site_id
+                        &site_id,
                     )
-                    .await{
+                    .await
+                    {
                         log::error!("Error handling command:\n{}", e);
-=======
-                log::debug!("Transaction message received: {:?}", message);
-                let clock = message.clock.clone();
-                let site = message.sender_id.clone();
-                if let Some(_) = message.command {
-                    use crate::control::handle_command_from_network;
-                    if let Err(e) = handle_command_from_network(message.info, clock, site).await {
-                        log::error!("Error handling transaction network command:\n{}", e);
->>>>>>> 2c6030dc
                     }
                     // wave diffusion
                     let mut diffuse = false;
-                    let (local_site_id,local_site_addr) = {
+                    let (local_site_id, local_site_addr) = {
                         let mut state = LOCAL_APP_STATE.lock().await;
-                        let parent_id = state.parent_addr.get(&message.message_initiator_id).unwrap_or(&"0.0.0.0:0".parse().unwrap()).to_string();
+                        let parent_id = state
+                            .parent_addr_for_transaction_wave
+                            .get(&message.message_initiator_id)
+                            .unwrap_or(&"0.0.0.0:0".parse().unwrap())
+                            .to_string();
                         if parent_id == "0.0.0.0:0" {
-                            state.set_parent_addr(message.message_initiator_id.clone(), message.sender_addr);
-
-                            let nb_neighbours = state.nb_neighbors;
-                            let current_value = state.nb_of_attended_neighbors.get(&message.message_initiator_id).copied().unwrap_or(nb_neighbours);
-
-                            state.nb_of_attended_neighbors.insert(message.message_initiator_id.clone(), current_value - 1);
-
-                            log::debug!("Nombre de voisin : {}", current_value-1);
-
-                            diffuse = state.nb_of_attended_neighbors
+                            state.set_parent_addr(
+                                message.message_initiator_id.clone(),
+                                message.sender_addr,
+                            );
+
+                            let nb_neighbours = state.nb_connected_neighbours;
+                            let current_value = state
+                                .attended_neighbours_nb_for_transaction_wave
                                 .get(&message.message_initiator_id)
                                 .copied()
-                                .unwrap_or(0) > 0;
+                                .unwrap_or(nb_neighbours);
+
+                            state
+                                .attended_neighbours_nb_for_transaction_wave
+                                .insert(message.message_initiator_id.clone(), current_value - 1);
+
+                            log::debug!("Nombre de voisin : {}", current_value - 1);
+
+                            diffuse = state
+                                .attended_neighbours_nb_for_transaction_wave
+                                .get(&message.message_initiator_id)
+                                .copied()
+                                .unwrap_or(0)
+                                > 0;
                         }
-                        (state.site_id.clone(), state.local_addr.clone())
+                        (state.site_id.clone(), state.site_addr.clone())
                     };
 
                     if diffuse {
@@ -378,44 +340,47 @@
                         snd_msg.sender_id = local_site_id.to_string();
                         snd_msg.sender_addr = local_site_addr;
                         diffuse_message(&snd_msg).await?;
-                    }else{
-                        let (parent_addr, local_addr, site_id,clock) = {
+                    } else {
+                        let (parent_addr, local_addr, site_id, clock) = {
                             let state = LOCAL_APP_STATE.lock().await;
-                            (state.get_parent_addr(message.message_initiator_id.clone()),
-                             &state.get_local_addr(),
-                             &state.get_site_id().to_string(),
-                             state.get_clock().clone())
+                            (
+                                state.get_parent_addr(message.message_initiator_id.clone()),
+                                &state.get_site_addr(),
+                                &state.get_site_id().to_string(),
+                                state.get_clock().clone(),
+                            )
                         };
                         // Acquit message to parent
-                        log::debug!("Réception d'un message de transaction, on est sur une feuille, on acquite, envoie à {}", message.sender_addr.to_string().as_str());
-                        send_message(message.sender_addr,
-                                     MessageInfo::None,
-                                     None,
-                                     NetworkMessageCode::TransactionAcknowledgement,
-                                     local_addr.parse().unwrap(),
-                                     site_id,
-                                     &message.message_initiator_id,
-                                     message.message_initiator_addr,
-                                     message.clock.clone(),
-                        ).await?;
+                        log::debug!(
+                            "Réception d'un message de transaction, on est sur une feuille, on acquite, envoie à {}",
+                            message.sender_addr.to_string().as_str()
+                        );
+                        send_message(
+                            message.sender_addr,
+                            MessageInfo::None,
+                            None,
+                            NetworkMessageCode::TransactionAcknowledgement,
+                            local_addr.parse().unwrap(),
+                            site_id,
+                            &message.message_initiator_id,
+                            message.message_initiator_addr,
+                            message.clock.clone(),
+                        )
+                        .await?;
 
                         if message.sender_addr == parent_addr {
                             // réinitialisation s'il s'agit de la remontée après réception des rouges de tous les fils
                             let mut state = LOCAL_APP_STATE.lock().await;
-                            let peer_count = state.in_use_neighbors.len();
-                            state.nb_of_attended_neighbors.insert(
+                            let peer_count = state.connected_neighbours_addrs.len();
+                            state
+                                .attended_neighbours_nb_for_transaction_wave
+                                .insert(message.message_initiator_id.clone(), peer_count as i64);
+                            state.parent_addr_for_transaction_wave.insert(
                                 message.message_initiator_id.clone(),
-                                peer_count as i64,
-                            );
-                            state.parent_addr.insert(
-                                message.message_initiator_id.clone(),
-                                "0.0.0.0:0".parse().unwrap()
+                                "0.0.0.0:0".parse().unwrap(),
                             );
                         }
-
                     }
-
-
                 } else {
                     log::error!("Command is None for Transaction message");
                 }
@@ -424,41 +389,65 @@
                 // Message rouge
                 let mut state = LOCAL_APP_STATE.lock().await;
 
-                let nb_neighbours = state.nb_neighbors;
-                let current_value = state.nb_of_attended_neighbors.get(&message.message_initiator_id).copied().unwrap_or(nb_neighbours);
-                state.nb_of_attended_neighbors.insert(message.message_initiator_id.clone(), current_value - 1);
-
-                if state.nb_of_attended_neighbors.get(&message.message_initiator_id.clone()).copied().unwrap_or(-1) == 0 {
-
-                    if state.parent_addr.get(&message.message_initiator_id.clone()).copied().unwrap_or("99.99.99.99:0".parse().unwrap()) == state.local_addr {
+                let nb_neighbours = state.nb_connected_neighbours;
+                let current_value = state
+                    .attended_neighbours_nb_for_transaction_wave
+                    .get(&message.message_initiator_id)
+                    .copied()
+                    .unwrap_or(nb_neighbours);
+                state
+                    .attended_neighbours_nb_for_transaction_wave
+                    .insert(message.message_initiator_id.clone(), current_value - 1);
+
+                if state
+                    .attended_neighbours_nb_for_transaction_wave
+                    .get(&message.message_initiator_id.clone())
+                    .copied()
+                    .unwrap_or(-1)
+                    == 0
+                {
+                    if state
+                        .parent_addr_for_transaction_wave
+                        .get(&message.message_initiator_id.clone())
+                        .copied()
+                        .unwrap_or("99.99.99.99:0".parse().unwrap())
+                        == state.site_addr
+                    {
                         // on est chez le parent
                         // diffusion terminée
                         // Réinitialisation
 
                         log::error!("Diffusion terminée et réussie !");
-
-                    }else{
-                        log::debug!("On est de le noeud {}. On a reçu un rouge de tous nos fils: on acquite au parent {}", state.local_addr.clone().to_string().as_str(),state.get_parent_addr(message.message_initiator_id.clone()).to_string().as_str());
-                        send_message(state.get_parent_addr(message.message_initiator_id.clone()),
-                                     MessageInfo::None,
-                                     None,
-                                     NetworkMessageCode::TransactionAcknowledgement,
-                                     state.get_local_addr().parse().unwrap(),
-                                     &state.get_site_id().to_string(),
-                                     &message.message_initiator_id,
-                                     message.message_initiator_addr,
-                                     state.get_clock().clone()
-                        ).await?;
+                    } else {
+                        log::debug!(
+                            "On est de le noeud {}. On a reçu un rouge de tous nos fils: on acquite au parent {}",
+                            state.site_addr.clone().to_string().as_str(),
+                            state
+                                .get_parent_addr(message.message_initiator_id.clone())
+                                .to_string()
+                                .as_str()
+                        );
+                        send_message(
+                            state.get_parent_addr(message.message_initiator_id.clone()),
+                            MessageInfo::None,
+                            None,
+                            NetworkMessageCode::TransactionAcknowledgement,
+                            state.get_site_addr().parse().unwrap(),
+                            &state.get_site_id().to_string(),
+                            &message.message_initiator_id,
+                            message.message_initiator_addr,
+                            state.get_clock().clone(),
+                        )
+                        .await?;
                     }
 
-                    let peer_count = state.in_use_neighbors.len();
-                    state.nb_of_attended_neighbors.insert(
+                    let peer_count = state.connected_neighbours_addrs.len();
+                    state
+                        .attended_neighbours_nb_for_transaction_wave
+                        .insert(message.message_initiator_id.clone(), peer_count as i64);
+                    state.parent_addr_for_transaction_wave.insert(
                         message.message_initiator_id.clone(),
-                        peer_count as i64,
-                    );
-                    state.parent_addr.insert(
-                        message.message_initiator_id.clone(),
-                        "0.0.0.0:0".parse().unwrap()
+                        "0.0.0.0:0".parse().unwrap(),
                     );
                 }
             }
@@ -469,7 +458,10 @@
             NetworkMessageCode::Disconnect => {
                 log::debug!("Disconnect message received: {:?}", message);
                 let mut state = LOCAL_APP_STATE.lock().await;
-                state.remove_peer(message.message_initiator_id.as_str(),message.message_initiator_addr);
+                state.remove_peer(
+                    message.message_initiator_id.as_str(),
+                    message.message_initiator_addr,
+                );
             }
             NetworkMessageCode::SnapshotRequest => {
                 let txs = crate::db::get_local_transaction_log()?;
@@ -480,7 +472,7 @@
                     (
                         st.get_site_id().to_string(),
                         st.get_clock().clone(),
-                        st.get_local_addr().to_string(),
+                        st.get_site_addr().to_string(),
                     )
                 };
 
@@ -514,63 +506,6 @@
                 log::debug!("Sync message received: {:?}", message);
                 on_sync().await;
             }
-            NetworkMessageCode::HalfWaveBroadcast => {
-                if let MessageInfo::HalfWave { id, payload } = message.info {
-                    let mut state = LOCAL_APP_STATE.lock().await;
-
-                    if state.has_already_received_half_wave(&id) {
-                        log::debug!("Already received HalfWave {}", id);
-                        return Ok(());
-                    }
-
-                    log::info!("Received HalfWave {}: {}", id, payload);
-                    state.mark_half_wave_received(&id);
-                    state.mark_half_wave_sent(&id);
-
-                    let local_addr = state.get_local_addr();
-                    let site_id = state.get_site_id().to_string();
-                    let clock = state.get_clock().clone();
-                    let peers = state.get_peers();
-
-                    drop(state);
-
-                    for peer in peers {
-                        if peer != addr {
-                            let _ = send_message(
-                                &peer.to_string(),
-                                MessageInfo::HalfWave {
-                                    id: id.clone(),
-                                    payload: payload.clone(),
-                                },
-                                None,
-                                NetworkMessageCode::HalfWaveBroadcast,
-                                &local_addr,
-                                &site_id,
-                                clock.clone(),
-                            )
-                            .await;
-                        }
-                    }
-
-                    let _ = send_message(
-                        &addr.to_string(),
-                        MessageInfo::HalfWaveAck { id: id.clone() },
-                        None,
-                        NetworkMessageCode::HalfWaveAck,
-                        &local_addr,
-                        &site_id,
-                        clock.clone(),
-                    )
-                    .await;
-                }
-            }
-
-            NetworkMessageCode::HalfWaveAck => {
-                if let MessageInfo::HalfWaveAck { id } = message.info {
-                    let mut state = LOCAL_APP_STATE.lock().await;
-                    state.mark_half_wave_ack(&id, &addr);
-                }
-            }
         }
 
         let mut state = LOCAL_APP_STATE.lock().await;
@@ -579,39 +514,9 @@
         state.update_vector(&message.clock.get_vector());
     }
 }
-#[cfg(feature = "server")]
-/// Starts a half-wave broadcast
-pub async fn start_half_wave_broadcast() {
-    use crate::message::{MessageInfo, NetworkMessageCode};
-    use crate::state::LOCAL_APP_STATE;
-
-    let mut state = LOCAL_APP_STATE.lock().await;
-
-    state.increment_lamport();
-    state.increment_vector_current();
-    let clock = state.get_clock().clone();
-    let site_id = state.get_site_id().to_string();
-    let msg_id = format!("{}-{}", site_id, clock.get_lamport());
-
-    state.mark_half_wave_sent(&msg_id);
-    state.mark_half_wave_received(&msg_id);
-
-    drop(state);
-
-    let _ = send_message_to_all_peers(
-        None,
-        NetworkMessageCode::HalfWaveBroadcast,
-        MessageInfo::HalfWave {
-            id: msg_id.clone(),
-            payload: "Hello from wave!".into(),
-        },
-    )
-    .await;
-
-    log::info!("Sent HalfWave {}", msg_id);
-}
-
-#[cfg(feature = "server")]
+
+#[cfg(feature = "server")]
+/// Send a message to a specific peer
 pub async fn send_message(
     address: std::net::SocketAddr,
     info: crate::message::MessageInfo,
@@ -619,34 +524,23 @@
     code: crate::message::NetworkMessageCode,
     local_addr: std::net::SocketAddr,
     local_site: &str,
-<<<<<<< HEAD
     initiator_id: &str,
     initiator_addr: std::net::SocketAddr,
-    clock: crate::clock::Clock,
-=======
     sender_clock: crate::clock::Clock,
->>>>>>> 2c6030dc
 ) -> Result<(), Box<dyn std::error::Error>> {
     use crate::message::Message;
     use rmp_serde::encode;
 
-
     if code == crate::message::NetworkMessageCode::Transaction && command.is_none() {
         log::error!("Command is None for Transaction message");
         return Err("Command is None for Transaction message".into());
     }
 
     let msg = Message {
-<<<<<<< HEAD
         sender_id: local_site.to_string(),
         sender_addr: local_addr,
-        message_initiator_id : initiator_id.to_string(),
-        clock: clock.clone(),
-=======
-        sender_id: local_site.parse().unwrap(),
-        sender_addr: local_addr.parse().unwrap(),
+        message_initiator_id: initiator_id.to_string(),
         clock: sender_clock.clone(),
->>>>>>> 2c6030dc
         command,
         info,
         code,
@@ -665,17 +559,12 @@
     let sender = match manager.get_sender(&address) {
         Some(s) => s,
         None => {
-<<<<<<< HEAD
             if let Err(e) = manager.create_connection(address).await {
-                return Err(format!("error with connection to {}: {}", address.to_string(), e).into());
+                return Err(
+                    format!("error with connection to {}: {}", address.to_string(), e).into(),
+                );
             }
             match manager.get_sender(&address) {
-=======
-            if let Err(e) = manager.create_connection(addr).await {
-                return Err(format!("error with connection to {}: {}", address, e).into());
-            }
-            match manager.get_sender(&addr) {
->>>>>>> 2c6030dc
                 Some(s) => s,
                 None => {
                     let err_msg = format!("Sender not found after connecting to {}", address);
@@ -686,54 +575,15 @@
         }
     };
 
-<<<<<<< HEAD
-
-    match sender.send(buf).await{
+    match sender.send(buf).await {
         Ok(s) => s,
         Err(e) => {
-            let err_msg = format!("Impossible to send msg to {} due to error : {}", address,e);
+            let err_msg = format!("Impossible to send msg to {} due to error : {}", address, e);
             log::error!("{}", err_msg);
             return Err(err_msg.into());
         }
     };
-=======
-    sender.send(buf).await?;
-
->>>>>>> 2c6030dc
     log::debug!("Sent message {:?} to {}", &msg, address);
-    Ok(())
-}
-
-#[cfg(feature = "server")]
-/// Broadcast a message to all peers received from another node
-pub async fn broadcast_message_to_all_peers(
-    command: Option<crate::control::Command>,
-    code: crate::message::NetworkMessageCode,
-    info: crate::message::MessageInfo,
-    sender_clock: crate::clock::Clock,
-    sender_site_id: String,
-) -> Result<(), Box<dyn std::error::Error>> {
-    use crate::state::LOCAL_APP_STATE;
-
-    let (local_addr, peer_addrs) = {
-        let state = LOCAL_APP_STATE.lock().await;
-        (state.get_local_addr().to_string(), state.get_peers())
-    };
-
-    for peer_addr in peer_addrs {
-        let peer_addr_str = peer_addr.to_string();
-        send_message(
-            &peer_addr_str,
-            info.clone(),
-            command.clone(),
-            code.clone(),
-            &local_addr,
-            &sender_site_id,
-            sender_clock.clone(),
-        )
-        .await?;
-    }
-
     Ok(())
 }
 
@@ -749,9 +599,9 @@
     let (local_addr, site_id, peer_addrs, clock) = {
         let state = LOCAL_APP_STATE.lock().await;
         (
-            state.get_local_addr(),
+            state.get_site_addr(),
             state.get_site_id().to_string(),
-            state.get_peers(),
+            state.get_peers_addrs(),
             state.get_clock().clone(),
         )
     };
@@ -774,8 +624,7 @@
     Ok(())
 }
 
-<<<<<<< HEAD
-// Vague de diffusion des messages
+/// Vague de diffusion des messages
 pub async fn diffuse_message(
     message: &crate::message::Message,
 ) -> Result<(), Box<dyn std::error::Error>> {
@@ -783,19 +632,15 @@
 
     log::debug!("debut diffusion");
 
-    let (local_addr, site_id, peer_addrs,parent_address) = {
+    let (local_addr, site_id, peer_addrs, parent_address) = {
         let state = LOCAL_APP_STATE.lock().await;
         (
-            state.get_local_addr().to_string(),
+            state.get_site_addr().to_string(),
             state.get_site_id().to_string(),
-            state.get_peers(),
+            state.get_peers_addrs(),
             state.get_parent_addr(message.message_initiator_id.clone()),
         )
-
     };
-
-
-
 
     for peer_addr in peer_addrs {
         let peer_addr_str = peer_addr.to_string();
@@ -812,19 +657,18 @@
                 &message.message_initiator_id,
                 message.message_initiator_addr,
                 message.clock.clone(),
-            ).await {
+            )
+            .await
+            {
                 log::error!("❌ Impossible d’envoyer à {} : {}", peer_addr_str, e);
             }
         }
-
     }
     Ok(())
 }
 
-=======
 #[cfg(feature = "server")]
 #[allow(unused)]
->>>>>>> 2c6030dc
 pub async fn on_sync() {
     // TODO: implement sync
 }
